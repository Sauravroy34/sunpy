"""
Map is a generic Map class from which all other Map classes inherit from.
"""
from __future__ import absolute_import

#pylint: disable=E1101,E1121,W0404,W0613
__authors__ = ["Russell Hewett, Stuart Mumford, Keith Hughitt, Steven Christe"]
__email__ = "stuart@mumford.me.uk"

import warnings
import inspect
from copy import deepcopy

import numpy as np
import matplotlib.pyplot as plt
from matplotlib import patches, cm, colors

import astropy.wcs
from .nddata_compat import NDDataCompat as NDData
from astropy.coordinates import Longitude, Latitude

from sunpy.image.transform import affine_transform

import sunpy.io as io
import sunpy.wcs as wcs
from sunpy.visualization import toggle_pylab, wcsaxes_compat
from sunpy.sun import constants
from sunpy.sun import sun
from sunpy.time import parse_time, is_time
from sunpy.image.rescale import reshape_image_to_4d_superpixel
from sunpy.image.rescale import resample as sunpy_image_resample

import astropy.units as u

from collections import namedtuple
Pair = namedtuple('Pair', 'x y')

__all__ = ['GenericMap']

from sunpy import config
TIME_FORMAT = config.get("general", "time_format")

"""
Questions
---------
* Should we use Helioviewer or VSO's data model? (e.g. map.meas, map.wavelength
or something else?)
* Should 'center' be renamed to 'offset' and crpix1 & 2 be used for 'center'?
"""


class GenericMap(NDData):
    """
    A Generic spatially-aware 2D data array

    Parameters
    ----------
    data : numpy.ndarray, list
        A 2d list or ndarray containing the map data
    header : dict
        A dictionary of the original image header tags

    Attributes
    ----------
    cmap : matplotlib.colors.Colormap
        A color map used for plotting with matplotlib.
    mpl_color_normalizer : matplotlib.colors.Normalize
        A matplotlib normalizer used to scale the image plot.

    Examples
    --------
    >>> import sunpy.map
    >>> aia = sunpy.map.Map(sunpy.AIA_171_IMAGE)
    >>> aia.T
    AIAMap([[ 0.3125,  1.    , -1.1875, ..., -0.625 ,  0.5625,  0.5   ],
    [-0.0625,  0.1875,  0.375 , ...,  0.0625,  0.0625, -0.125 ],
    [-0.125 , -0.8125, -0.5   , ..., -0.3125,  0.5625,  0.4375],
    ...,
    [ 0.625 ,  0.625 , -0.125 , ...,  0.125 , -0.0625,  0.6875],
    [-0.625 , -0.625 , -0.625 , ...,  0.125 , -0.0625,  0.6875],
    [ 0.    ,  0.    , -1.1875, ...,  0.125 ,  0.    ,  0.6875]])
    >>> aia.units['x']
    'arcsec'
    >>> aia.peek()

    References
    ----------
    | http://docs.scipy.org/doc/numpy/reference/arrays.classes.html
    | http://docs.scipy.org/doc/numpy/user/basics.subclassing.html
    | http://docs.scipy.org/doc/numpy/reference/ufuncs.html
    | http://www.scipy.org/Subclasses

    Notes
    -----

    A number of the properties of this class are returned as two-value named
    tuples that can either be indexed by position ([0] or [1]) or be accessed by
    name (.x or .y).  The names "x" and "y" here refer to the first and second
    axes of the map, and may not necessarily correspond to any similarly named
    axes in the coordinate system.

    This class makes some assumptions about the WCS information contained in
    the meta data. The first and most extensive assumption is that it is
    FITS-like WCS information as defined in the FITS WCS papers.

    Within this scope it also makes some other assumptions.

    * In the case of APIS convention headers where the CROTAi/j arguments are
      provided it assumes that these can be converted to the standard PCi_j
      notation using equations 32 in Thompson (2006).

    * If a CDi_j matrix is provided it is assumed that it can be converted to a
      PCi_j matrix and CDELT keywords as descirbed in Greisen & Calabretta (2002).

    * The 'standard' FITS keywords that are used by this class are the PCi_j
      matrix and CDELT, along with the other keywords specified in the WCS papers.
      All subclasses of this class must convert their header information to
      this formalism. The CROTA to PCi_j conversion is done in this class.

    .. warning::
        This class currently assumes that a header with the CDi_j matrix
        information also includes the CDELT keywords, without these keywords
        this class will not process the WCS information. This will be fixed.
        Also the rotation_matrix does not work if the CDELT1 and CDELT2
        keywords are exactly equal.
    """

    def __init__(self, data, header, **kwargs):

        super(GenericMap, self).__init__(data, meta=header, **kwargs)

        # Correct possibly missing meta keywords
        self._fix_date()
        self._fix_naxis()

        # Setup some attributes
        self._nickname = self.detector

        # Validate header
        # TODO: This should be a function of the header, not of the map
        self._validate()

        if self.dtype == np.uint8:
            norm = None
        else:
            norm = colors.Normalize(np.nanmin(self.data), np.nanmax(self.data))
        # Visualization attributes
        self.plot_settings = {'cmap': cm.gray,
                              'norm': norm,
                              'interpolation': 'nearest',
                              'origin': 'lower'
                              }

    def __getitem__(self, key):
        """ This should allow indexing by physical coordinate """
        raise NotImplementedError(
            "The ability to index Map by physical coordinate is not yet implemented.")

    def __repr__(self):
        if not self.observatory:
            return self.data.__repr__()
        return (
"""SunPy {dtype!s}
---------
Observatory:\t {obs}
Instrument:\t {inst}
Detector:\t {det}
Measurement:\t {meas}
Wavelength:\t {wave}
Obs Date:\t {date}
dt:\t\t {dt:f}
Dimension:\t {dim}
scale:\t\t {scale}

""".format(dtype=self.__class__.__name__,
           obs=self.observatory, inst=self.instrument, det=self.detector,
           meas=self.measurement, wave=self.wavelength, date=self.date, dt=self.exposure_time,
           dim=u.Quantity(self.dimensions),
           scale=u.Quantity(self.scale))
+ self.data.__repr__())

    @property
    def wcs(self):
        w2 = astropy.wcs.WCS(naxis=2)
        w2.wcs.crpix = u.Quantity(self.reference_pixel)
        # Make these a quantity array to prevent the numpy setting element of
        # array with sequence error.
        w2.wcs.cdelt = u.Quantity(self.scale)
        w2.wcs.crval = u.Quantity(self.reference_coordinate)
        w2.wcs.ctype = self.coordinate_system
        w2.wcs.pc = self.rotation_matrix
        w2.wcs.cunit = self.units

        return w2

    #Some numpy extraction
    @property
    def dimensions(self):
        """
        The dimensions of the array (x axis first, y axis second).
        """
        return Pair(*u.Quantity(np.flipud(self.data.shape), 'pixel'))

    @property
    def dtype(self):
        return self.data.dtype

    @property
    def size(self):
        return u.Quantity(self.data.size, 'pixel')

    @property
    def ndim(self):
        return self.data.ndim

    def std(self, *args, **kwargs):
        return self.data.std(*args, **kwargs)

    def mean(self, *args, **kwargs):
        return self.data.mean(*args, **kwargs)

    def min(self, *args, **kwargs):
        return self.data.min(*args, **kwargs)

    def max(self, *args, **kwargs):
        return self.data.max(*args, **kwargs)

# #### Keyword attribute and other attribute definitions #### #

    @property
    def name(self):
        """Human-readable description of map-type"""
        return self.observatory + " " + self.detector + " " + str(self.measurement)

    @property
    def nickname(self):
        """An abbreviated human-readable description of the map-type; part of the Helioviewer data model"""
        return self._nickname

    @nickname.setter
    def nickname(self, n):
        self._nickname = n

    @property
    def date(self):
        """Image observation time"""
        time = parse_time(self.meta.get('date-obs', 'now'))
        if time is None:
            warnings.warn_explicit("Missing metadata for observation time. Using current time.",
                                       Warning, __file__, inspect.currentframe().f_back.f_lineno)
        return parse_time(time)

#    @date.setter
#    def date(self, new_date):
#        self.meta['date-obs'] = new_date
#        #propagate change to malformed FITS keywords
#        if is_time(self.meta.get('date_obs', None)):
#            self.meta['date_obs'] = new_date

    @property
    def detector(self):
        """Detector name"""
        return self.meta.get('detector', "")

    @property
    def dsun(self):
        """
        The observer distance from the Sun.
        """
        dsun = self.meta.get('dsun_obs', None)

        if dsun is None:
            warnings.warn_explicit("Missing metadata for Sun-spacecraft separation: assuming Sun-Earth distance",
                                   Warning, __file__, inspect.currentframe().f_back.f_lineno)
            dsun = sun.sunearth_distance(self.date).to(u.m)

        return u.Quantity(dsun, 'm')

    @property
    def exposure_time(self):
        """Exposure time of the image in seconds."""
        return self.meta.get('exptime', 0.0) * u.s

    @property
    def instrument(self):
        """Instrument name"""
        return self.meta.get('instrume', "").replace("_", " ")

    @property
    def measurement(self):
        """Measurement name, defaults to the wavelength of image"""
        return u.Quantity(self.meta.get('wavelnth', 0), self.meta.get('waveunit', ""))

    @property
    def wavelength(self):
        """wavelength of the observation"""
        return u.Quantity(self.meta.get('wavelnth', 0), self.meta.get('waveunit', ""))

    @property
    def observatory(self):
        """Observatory or Telescope name"""
        return self.meta.get('obsrvtry', self.meta.get('telescop', "")).replace("_", " ")

    @property
    def xrange(self):
        """Return the X range of the image in arcsec from edge to edge."""
        xmin = self.center.x - self.dimensions[0] / 2. * self.scale.x
        xmax = self.center.x + self.dimensions[0] / 2. * self.scale.x
        return u.Quantity([xmin, xmax])

    @property
    def yrange(self):
        """Return the Y range of the image in arcsec from edge to edge."""
        ymin = self.center.y - self.dimensions[1] / 2. * self.scale.y
        ymax = self.center.y + self.dimensions[1] / 2. * self.scale.y
        return u.Quantity([ymin, ymax])

    @property
    def center(self):
        """Returns the offset between the center of the Sun and the center of
        the map."""
        return Pair(wcs.get_center(self.dimensions[0], self.scale.x,
                                   self.reference_pixel.x,
                                   self.reference_coordinate.x),
                    wcs.get_center(self.dimensions[1], self.scale.y,
                                   self.reference_pixel.y,
                                   self.reference_coordinate.y))

    @property
    def rsun_meters(self):
        """Radius of the sun in meters"""
        return u.Quantity(self.meta.get('rsun_ref', constants.radius), 'meter')

    @property
    def rsun_obs(self):
        """Radius of the sun in arcseconds"""
        rsun_arcseconds = self.meta.get('rsun_obs',
                                        self.meta.get('solar_r',
                                                      self.meta.get('radius', None)))

        if rsun_arcseconds is None:
            warnings.warn_explicit("Missing metadata for solar radius: assuming photospheric limb as seen from Earth",
                                   Warning, __file__, inspect.currentframe().f_back.f_lineno)
            rsun_arcseconds = sun.solar_semidiameter_angular_size(self.date).to('arcsec').value

        return u.Quantity(rsun_arcseconds, 'arcsec')

    @property
    def coordinate_system(self):
        """Coordinate system used for x and y axes (ctype1/2)"""
        return Pair(self.meta.get('ctype1', 'HPLN-TAN'),
                    self.meta.get('ctype2', 'HPLT-TAN'))

    @property
    def carrington_longitude(self):
        """Carrington longitude (crln_obs)"""
        carrington_longitude = self.meta.get('crln_obs', None)

        if carrington_longitude is None:
            warnings.warn_explicit("Missing metadata for Carrington longitude: assuming Earth-based observer",
                                   Warning, __file__, inspect.currentframe().f_back.f_lineno)
            carrington_longitude = (sun.heliographic_solar_center(self.date))[0]

        return u.Quantity(carrington_longitude, 'deg')

    @property
    def heliographic_latitude(self):
        """Heliographic latitude in degrees"""
        heliographic_latitude = self.meta.get('hglt_obs',
                                              self.meta.get('crlt_obs',
                                                            self.meta.get('solar_b0', None)))

        if heliographic_latitude is None:
            warnings.warn_explicit("Missing metadata for heliographic latitude: assuming Earth-based observer",
                                   Warning, __file__, inspect.currentframe().f_back.f_lineno)
            heliographic_latitude = (sun.heliographic_solar_center(self.date))[1]

        return u.Quantity(heliographic_latitude, 'deg')

    @property
    def heliographic_longitude(self):
        """Heliographic longitude in degrees"""
        return u.Quantity(self.meta.get('hgln_obs', 0.), 'deg')

    @property
    def reference_coordinate(self):
        """Reference point WCS axes in data units (crval1/2)"""
        return Pair(self.meta.get('crval1', 0.) * self.units.x,
                    self.meta.get('crval2', 0.) * self.units.y)

    @property
    def reference_pixel(self):
        """Reference point axes in pixels (crpix1/2)"""
        return Pair(self.meta.get('crpix1', (self.meta.get('naxis1') + 1) / 2.) * u.pixel,
                    self.meta.get('crpix2', (self.meta.get('naxis2') + 1) / 2.) * u.pixel)

    @property
    def scale(self):
        """Image scale along the x and y axes in units/pixel (cdelt1/2)"""
        #TODO: Fix this if only CDi_j matrix is provided
        return Pair(self.meta.get('cdelt1', 1.) * self.units.x / u.pixel,
                    self.meta.get('cdelt2', 1.) * self.units.y / u.pixel)

    @property
    def units(self):
        """Image coordinate units along the x and y axes (cunit1/2)."""
        return Pair(u.Unit(self.meta.get('cunit1', 'arcsec')),
                    u.Unit(self.meta.get('cunit2', 'arcsec')))

    @property
    def rotation_matrix(self):
        """Matrix describing the rotation required to align solar North with
        the top of the image."""
        if 'PC1_1' in self.meta:
            return np.matrix([[self.meta['PC1_1'], self.meta['PC1_2']],
                              [self.meta['PC2_1'], self.meta['PC2_2']]])

        elif 'CD1_1' in self.meta:
            cd = np.matrix([[self.meta['CD1_1'], self.meta['CD1_2']],
                            [self.meta['CD2_1'], self.meta['CD2_2']]])

            cdelt = u.Quantity(self.scale).value

            return cd / cdelt
        else:
            return self._rotation_matrix_from_crota()

    def _rotation_matrix_from_crota(self):
        """
        This method converts the deprecated CROTA FITS kwargs to the new
        PC rotation matrix.

        This method can be overriden if an instruments header does not use this
        conversion.
        """
        lam = self.scale.y / self.scale.x
        p = np.deg2rad(self.meta.get('CROTA2', 0))

        return np.matrix([[np.cos(p), -1 * lam * np.sin(p)],
                          [1/lam * np.sin(p), np.cos(p)]])

# #### Miscellaneous #### #

    def _fix_date(self):
        # Check commonly used but non-standard FITS keyword for observation time
        # and correct the keyword if we can.  Keep updating old one for
        # backwards compatibility.
        if is_time(self.meta.get('date_obs', None)):
            self.meta['date-obs'] = self.meta['date_obs']

    def _fix_naxis(self):
        # If naxis is not specified, get it from the array shape
        if 'naxis1' not in self.meta:
            self.meta['naxis1'] = self.data.shape[1]
        if 'naxis2' not in self.meta:
            self.meta['naxis2'] = self.data.shape[0]
        if 'naxis' not in self.meta:
            self.meta['naxis'] = self.ndim

    def _fix_bitpix(self):
        # Bit-depth
        #
        #   8    Character or unsigned binary integer
        #  16    16-bit twos-complement binary integer
        #  32    32-bit twos-complement binary integer
        # -32    IEEE single precision floating point
        # -64    IEEE double precision floating point
        #
        if 'bitpix' not in self.meta:
            float_fac = -1 if self.dtype.kind == "f" else 1
            self.meta['bitpix'] = float_fac * 8 * self.dtype.itemsize

    def _get_cmap_name(self):
        """Build the default color map name."""
        cmap_string = self.observatory + self.meta['detector'] + str(int(self.wavelength.to('angstrom').value))
        return cmap_string.lower()

    def _validate(self):
        """Validates the meta-information associated with a Map.

        This function includes very basic validation checks which apply to
        all of the kinds of files that SunPy can read. Datasource-specific
        validation should be handled in the relevant file in the
        sunpy.map.sources package."""
#        if (self.dsun <= 0 or self.dsun >= 40 * constants.au):
#            raise InvalidHeaderInformation("Invalid value for DSUN")
        pass

# #### Data conversion routines #### #

    @u.quantity_input(x=u.deg, y=u.deg)
    def data_to_pixel(self, x, y, origin=0):
        """
        Convert a data (world) coordinate to a pixel coordinate by using
        `~astropy.wcs.WCS.wcs_world2pix`.

        Parameters
        ----------

        x : `~astropy.units.Quantity`
            Data coordinate of the CTYPE1 axis. (Normally solar-x).

        y : `~astropy.units.Quantity`
            Data coordinate of the CTYPE2 axis. (Normally solar-y).

        origin : int
            Origin of the top-left corner. i.e. count from 0 or 1.
            Normally, origin should be 0 when passing numpy indicies, or 1 if
            passing values from FITS header or map attributes.
            See `~astropy.wcs.WCS.wcs_world2pix` for more information.

        Returns
        -------

        x : float
            Pixel coordinate on the CTYPE1 axis.

        y : float
            Pixel coordinate on the CTYPE2 axis.
        """
        x, y = self.wcs.wcs_world2pix(x.to(u.deg).value, y.to(u.deg).value, origin)

        return x * u.pixel, y * u.pixel

    @u.quantity_input(x=u.pixel, y=u.pixel)
    def pixel_to_data(self, x, y, origin=0):
        """
        Convert a pixel coordinate to a data (world) coordinate by using
        `~astropy.wcs.WCS.wcs_pix2world`.

        Parameters
        ----------

        x : float
            Pixel coordinate of the CTYPE1 axis. (Normally solar-x).

        y : float
            Pixel coordinate of the CTYPE2 axis. (Normally solar-y).

        origin : int
            Origin of the top-left corner. i.e. count from 0 or 1.
            Normally, origin should be 0 when passing numpy indicies, or 1 if
            passing values from FITS header or map attributes.
            See `~astropy.wcs.WCS.wcs_pix2world` for more information.

        Returns
        -------

        x : `~astropy.units.Quantity`
            Coordinate of the CTYPE1 axis. (Normally solar-x).

        y : `~astropy.units.Quantity`
            Coordinate of the CTYPE2 axis. (Normally solar-y).
        """
        x, y = self.wcs.wcs_pix2world(x, y, origin)

        # WCS always outputs degrees.
        x *= u.deg
        y *= u.deg

        x = Longitude(x, wrap_angle=180*u.deg)
        y = Latitude(y)

        return x.to(self.units.x), y.to(self.units.y)


# #### I/O routines #### #

    def save(self, filepath, filetype='auto', **kwargs):
        """Saves the SunPy Map object to a file.

        Currently SunPy can only save files in the FITS format. In the future
        support will be added for saving to other formats.

        Parameters
        ----------
        filepath : string
            Location to save file to.

        filetype : string
            'auto' or any supported file extension
        """
        io.write_file(filepath, self.data, self.meta, filetype=filetype,
                      **kwargs)

# #### Image processing routines #### #

    @u.quantity_input(dimensions=u.pixel)
    def resample(self, dimensions, method='linear'):
        """Returns a new Map that has been resampled up or down

        Arbitrary resampling of the Map to new dimension sizes.

        Uses the same parameters and creates the same co-ordinate lookup points
        as IDL''s congrid routine, which apparently originally came from a
        VAX/VMS routine of the same name.

        Parameters
        ----------
        dimensions : `~astropy.units.Quantity`
            Pixel dimensions that new Map should have.
            Note: the first argument corresponds to the 'x' axis and the second
            argument corresponds to the 'y' axis.
        method : {'neighbor' | 'nearest' | 'linear' | 'spline'}
            Method to use for resampling interpolation.
                * neighbor - Closest value from original data
                * nearest and linear - Uses n x 1-D interpolations using
                  scipy.interpolate.interp1d
                * spline - Uses ndimage.map_coordinates

        Returns
        -------
        out : Map
            A new Map which has been resampled to the desired dimensions.

        References
        ----------
        | http://www.scipy.org/Cookbook/Rebinning (Original source, 2011/11/19)
        """

        # Note: because the underlying ndarray is transposed in sense when
        #   compared to the Map, the ndarray is transposed, resampled, then
        #   transposed back
        # Note: "center" defaults to True in this function because data
        #   coordinates in a Map are at pixel centers

        # Make a copy of the original data and perform resample
        new_data = sunpy_image_resample(self.data.copy().T, dimensions,
                                    method, center=True)
        new_data = new_data.T

        scale_factor_x = float(self.dimensions[0] / dimensions[0])
        scale_factor_y = float(self.dimensions[1] / dimensions[1])

        new_map = deepcopy(self)
        # Update image scale and number of pixels
        new_meta = self.meta.copy()

        # Update metadata
        new_meta['cdelt1'] *= scale_factor_x
        new_meta['cdelt2'] *= scale_factor_y
        if 'CD1_1' in new_meta:
            new_meta['CD1_1'] *= scale_factor_x
            new_meta['CD2_1'] *= scale_factor_x
            new_meta['CD1_2'] *= scale_factor_y
            new_meta['CD2_2'] *= scale_factor_y
        new_meta['crpix1'] = (dimensions[0].value + 1) / 2.
        new_meta['crpix2'] = (dimensions[1].value + 1) / 2.
        new_meta['crval1'] = self.center.x.value
        new_meta['crval2'] = self.center.y.value

        # Create new map instance
        new_map.data = new_data
        new_map.meta = new_meta
        return new_map

    def rotate(self, angle=None, rmatrix=None, order=4, scale=1.0,
               recenter=False, missing=0.0, use_scipy=False):
        """
        Returns a new rotated and rescaled map.  Specify either a rotation
        angle or a rotation matrix, but not both.  If neither an angle or a
        rotation matrix are specified, the map will be rotated by the rotation
        angle in the metadata.

        The map will be rotated around the reference coordinate defined in the
        meta data.

        Also updates the rotation_matrix attribute and any appropriate header
        data so that they correctly describe the new map.

        Parameters
        ----------
        angle : `~astropy.units.Quantity`
            The angle (degrees) to rotate counterclockwise.
        rmatrix : 2x2
            Linear transformation rotation matrix.
        order : int 0-5
            Interpolation order to be used. When using scikit-image this parameter
            is passed into :func:`skimage.transform.warp` (e.g., 4 corresponds to
            bi-quartic interpolation).
            When using scipy it is passed into
            :func:`scipy.ndimage.interpolation.affine_transform` where it controls
            the order of the spline.
            Faster performance may be obtained at the cost of accuracy by using lower values.
            Default: 4
        scale : float
            A scale factor for the image, default is no scaling
        recenter : bool
            If True, position the axis of rotation at the center of the new map
            Default: False
        missing : float
            The numerical value to fill any missing points after rotation.
            Default: 0.0
        use_scipy : bool
            If True, forces the rotation to use
            :func:`scipy.ndimage.interpolation.affine_transform`, otherwise it
            uses the :func:`skimage.transform.warp`.
            Default: False, unless scikit-image can't be imported

        Returns
        -------
        out : Map
            A new Map instance containing the rotated and rescaled data of the
            original map.

        See Also
        --------
        sunpy.image.transform.affine_transform : The routine this method calls for the rotation.

        Notes
        -----
        This function will remove old CROTA keywords from the header.
        This function will also convert a CDi_j matrix to a PCi_j matrix.

        See :func:`sunpy.image.transform.affine_transform` for details on the
        transformations, situations when the underlying data is modified prior to rotation,
        and differences from IDL's rot().
        """
        if angle is not None and rmatrix is not None:
            raise ValueError("You cannot specify both an angle and a matrix")
        elif angle is None and rmatrix is None:
            rmatrix = self.rotation_matrix

        # This is out of the quantity_input decorator. To allow the angle=None
        # case. See https://github.com/astropy/astropy/issues/3734
        if angle:
            try:
                equivalent = angle.unit.is_equivalent(u.deg)

                if not equivalent:
                    raise u.UnitsError("Argument '{0}' to function '{1}'"
                                       " must be in units convertable to"
                                       " '{2}'.".format('angle', 'rotate',
                                                      u.deg.to_string()))

            # Either there is no .unit or no .is_equivalent
            except AttributeError:
                if hasattr(angle, "unit"):
                    error_msg = "a 'unit' attribute without an 'is_equivalent' method"
                else:
                    error_msg = "no 'unit' attribute"
                raise TypeError("Argument '{0}' to function '{1}' has {2}. "
                      "You may want to pass in an astropy Quantity instead."
                         .format('angle', 'rotate', error_msg))

        # Interpolation parameter sanity
        if order not in range(6):
            raise ValueError("Order must be between 0 and 5")

        # The FITS-WCS transform is by definition defined around the
        # reference coordinate in the header.
        rotation_center = u.Quantity([self.reference_coordinate.x,
                                      self.reference_coordinate.y])

        # Copy Map
        new_map = deepcopy(self)

        if angle is not None:
            # Calulate the parameters for the affine_transform
            c = np.cos(np.deg2rad(angle))
            s = np.sin(np.deg2rad(angle))
            rmatrix = np.matrix([[c, -s], [s, c]])

        # Calculate the shape in pixels to contain all of the image data
        extent = np.max(np.abs(np.vstack((new_map.data.shape * rmatrix,
                                          new_map.data.shape * rmatrix.T))), axis=0)
        # Calculate the needed padding or unpadding
        diff = np.asarray(np.ceil((extent - new_map.data.shape) / 2)).ravel()
        # Pad the image array
        pad_x = np.max((diff[1], 0))
        pad_y = np.max((diff[0], 0))
        new_map.data = np.pad(new_map.data,
                              ((pad_y, pad_y), (pad_x, pad_x)),
                              mode='constant',
                              constant_values=(missing, missing))
        new_map.meta['crpix1'] += pad_x
        new_map.meta['crpix2'] += pad_y

        # All of the following pixel calculations use a pixel origin of 0

        pixel_array_center = (np.flipud(new_map.data.shape) - 1) / 2.0

        # Convert the axis of rotation from data coordinates to pixel coordinates
        pixel_rotation_center = u.Quantity(new_map.data_to_pixel(*rotation_center,
                                                                 origin=0)).value
        if recenter:
            pixel_center = pixel_rotation_center
        else:
            pixel_center = pixel_array_center

        # Apply the rotation to the image data
        new_map.data = affine_transform(new_map.data.T,
                                        np.asarray(rmatrix),
                                        order=order, scale=scale,
                                        image_center=np.flipud(pixel_center),
                                        recenter=recenter, missing=missing,
                                        use_scipy=use_scipy).T

        if recenter:
            new_reference_pixel = pixel_array_center
        else:
            # Calculate new pixel coordinates for the rotation center
            new_reference_pixel = pixel_center + np.dot(rmatrix,
                                                        pixel_rotation_center - pixel_center)
            new_reference_pixel = np.array(new_reference_pixel).ravel()

        # Define the new reference_pixel
        new_map.meta['crval1'] = rotation_center[0].value
        new_map.meta['crval2'] = rotation_center[1].value
        new_map.meta['crpix1'] = new_reference_pixel[0] + 1 # FITS pixel origin is 1
        new_map.meta['crpix2'] = new_reference_pixel[1] + 1 # FITS pixel origin is 1

        # Unpad the array if necessary
        unpad_x = -np.min((diff[1], 0))
        if unpad_x > 0:
            new_map.data = new_map.data[:, unpad_x:-unpad_x]
            new_map.meta['crpix1'] -= unpad_x
        unpad_y = -np.min((diff[0], 0))
        if unpad_y > 0:
            new_map.data = new_map.data[unpad_y:-unpad_y, :]
            new_map.meta['crpix2'] -= unpad_y

        # Calculate the new rotation matrix to store in the header by
        # "subtracting" the rotation matrix used in the rotate from the old one
        # That being calculate the dot product of the old header data with the
        # inverse of the rotation matrix.
        pc_C = np.dot(new_map.rotation_matrix, rmatrix.I)
        new_map.meta['PC1_1'] = pc_C[0,0]
        new_map.meta['PC1_2'] = pc_C[0,1]
        new_map.meta['PC2_1'] = pc_C[1,0]
        new_map.meta['PC2_2'] = pc_C[1,1]

        # Update pixel size if image has been scaled.
        if scale != 1.0:
            new_map.meta['cdelt1'] = (new_map.scale.x / scale).value
            new_map.meta['cdelt2'] = (new_map.scale.y / scale).value

        # Remove old CROTA kwargs because we have saved a new PCi_j matrix.
        new_map.meta.pop('CROTA1', None)
        new_map.meta.pop('CROTA2', None)
        # Remove CDi_j header
        new_map.meta.pop('CD1_1', None)
        new_map.meta.pop('CD1_2', None)
        new_map.meta.pop('CD2_1', None)
        new_map.meta.pop('CD2_2', None)

        return new_map


    def submap(self, range_a, range_b):
        """
        Returns a submap of the map with the specified range.


        Parameters
        ----------
        range_a : `astropy.units.Quantity`
            The range of the Map to select across either the x axis.
            Can be either in data units (normally arcseconds) or pixel units.
        range_b : `astropy.units.Quantity`
            The range of the Map to select across either the y axis.
            Can be either in data units (normally arcseconds) or pixel units.

        Returns
        -------
        out : Map
            A new map instance is returned representing to specified sub-region

        Examples
        --------
        >>> aia.submap([-5,5]*u.arcsec, [-5,5]*u.arcsec)
        AIAMap([[ 341.3125,  266.5   ,  329.375 ,  330.5625,  298.875 ],
        [ 347.1875,  273.4375,  247.4375,  303.5   ,  305.3125],
        [ 322.8125,  302.3125,  298.125 ,  299.    ,  261.5   ],
        [ 334.875 ,  289.75  ,  269.25  ,  256.375 ,  242.3125],
        [ 273.125 ,  241.75  ,  248.8125,  263.0625,  249.0625]])

        >>> aia.submap([0,5]*u.pixel, [0,5]*u.pixel)
        AIAMap([[ 0.3125, -0.0625, -0.125 ,  0.    , -0.375 ],
        [ 1.    ,  0.1875, -0.8125,  0.125 ,  0.3125],
        [-1.1875,  0.375 , -0.5   ,  0.25  , -0.4375],
        [-0.6875, -0.3125,  0.8125,  0.0625,  0.1875],
        [-0.875 ,  0.25  ,  0.1875,  0.    , -0.6875]])
        """

        # Do manual Quantity input validation to allow for two unit options
        if ((isinstance(range_a, u.Quantity) and isinstance(range_b, u.Quantity)) or
            (hasattr(range_a, 'unit') and hasattr(range_b, 'unit'))):

            if (range_a.unit.is_equivalent(self.units.x) and
                range_b.unit.is_equivalent(self.units.y)):
                units = 'data'
            elif range_a.unit.is_equivalent(u.pixel) and range_b.unit.is_equivalent(u.pixel):
                units = 'pixels'
            else:
                raise u.UnitsError("range_a and range_b but be "
                                   "in units convertable to {} or {}".format(self.units['x'],
                                                                             u.pixel))
        else:
            raise TypeError("Arguments range_a and range_b to function submap "
                            "have an invalid unit attribute "
                            "You may want to pass in an astropy Quantity instead.")

        if units is "data":
            # Check edges (e.g. [:512,..] or [:,...])
            if range_a[0] is None:
                range_a[0] = self.xrange[0]
            if range_a[1] is None:
                range_a[1] = self.xrange[1]
            if range_b[0] is None:
                range_b[0] = self.yrange[0]
            if range_b[1] is None:
                range_b[1] = self.yrange[1]

            x1, y1 = np.ceil(u.Quantity(self.data_to_pixel(range_a[0], range_b[0]))).value
            x2, y2 = np.floor(u.Quantity(self.data_to_pixel(range_a[1], range_b[1])) + 1*u.pix).value

            x_pixels = [x1, x2]
            y_pixels = [y1, y2]

        elif units is "pixels":
            # Check edges
            if range_a[0] is None:
                range_a[0] = 0
            if range_a[1] is None:
                range_a[1] = self.data.shape[1]
            if range_b[0] is None:
                range_b[0] = 0
            if range_b[1] is None:
                range_b[1] = self.data.shape[0]

            x_pixels = range_a.value
            y_pixels = range_b.value
        else:
            raise ValueError(
                "Invalid unit. Must be one of 'data' or 'pixels'")

        x_pixels = np.array(x_pixels)
        y_pixels = np.array(y_pixels)
        # Clip pixel values to max of array, prevents negative
        # indexing
        x_pixels[np.less(x_pixels, 0)] = 0
        x_pixels[np.greater(x_pixels, self.data.shape[1])] = self.data.shape[1]

        y_pixels[np.less(y_pixels, 0)] = 0
        y_pixels[np.greater(y_pixels, self.data.shape[0])] = self.data.shape[0]

        # Get ndarray representation of submap
        xslice = slice(x_pixels[0], x_pixels[1])
        yslice = slice(y_pixels[0], y_pixels[1])
        new_data = self.data[yslice, xslice].copy()

        # Make a copy of the header with updated centering information
        new_map = deepcopy(self)
        new_map.meta['crpix1'] = self.reference_pixel.x.value - x_pixels[0]
        new_map.meta['crpix2'] = self.reference_pixel.y.value - y_pixels[0]
        new_map.meta['naxis1'] = new_data.shape[1]
        new_map.meta['naxis2'] = new_data.shape[0]

        # Create new map instance
        new_map.data = new_data
        return new_map

    @u.quantity_input(dimensions=u.pixel)
    def superpixel(self, dimensions, method='sum'):
        """Returns a new map consisting of superpixels formed from the
        original data.  Useful for increasing signal to noise ratio in images.

        Parameters
        ----------
        dimensions : tuple
            One superpixel in the new map is equal to (dimension[0],
            dimension[1]) pixels of the original map
            Note: the first argument corresponds to the 'x' axis and the second
            argument corresponds to the 'y' axis.
        method : {'sum' | 'average'}
            What each superpixel represents compared to the original data
                * sum - add up the original data
                * average - average the sum over the number of original pixels

        Returns
        -------
        out : Map
            A new Map which has superpixels of the required size.

        References
        ----------
        | `Summarizing blocks of an array using a moving window <http://mail.scipy.org/pipermail/numpy-discussion/2010-July/051760.html>`_
        """

        # Note: because the underlying ndarray is transposed in sense when
        #   compared to the Map, the ndarray is transposed, resampled, then
        #   transposed back
        # Note: "center" defaults to True in this function because data
        #   coordinates in a Map are at pixel centers

        # Make a copy of the original data and perform reshaping
        reshaped = reshape_image_to_4d_superpixel(self.data.copy(),
                                                  [dimensions.value[1], dimensions.value[0]])
        if method == 'sum':
            new_data = reshaped.sum(axis=3).sum(axis=1)
        elif method == 'average':
            new_data = ((reshaped.sum(axis=3).sum(axis=1)) /
                    np.float32(dimensions[0] * dimensions[1]))

        # Update image scale and number of pixels
        new_map = deepcopy(self)
        new_meta = new_map.meta

        new_nx = (self.dimensions[0] / dimensions[0]).value
        new_ny = (self.dimensions[1] / dimensions[1]).value

        # Update metadata
        new_meta['cdelt1'] = (dimensions[0] * self.scale.x).value
        new_meta['cdelt2'] = (dimensions[1] * self.scale.y).value
        if 'CD1_1' in new_meta:
            new_meta['CD1_1'] *= dimensions[0].value
            new_meta['CD2_1'] *= dimensions[0].value
            new_meta['CD1_2'] *= dimensions[1].value
            new_meta['CD2_2'] *= dimensions[1].value
        new_meta['crpix1'] = (new_nx + 1) / 2.
        new_meta['crpix2'] = (new_ny + 1) / 2.
        new_meta['crval1'] = self.center.x.value
        new_meta['crval2'] = self.center.y.value

        # Create new map instance
        new_map.data = new_data
        return new_map

# #### Visualization #### #

    @u.quantity_input(grid_spacing=u.deg)
    def draw_grid(self, axes=None, grid_spacing=15*u.deg, **kwargs):
        """Draws a grid over the surface of the Sun

        Parameters
        ----------
        axes: matplotlib.axes object or None
        Axes to plot limb on or None to use current axes.

        grid_spacing: float
            Spacing (in degrees) for longitude and latitude grid.

        Returns
        -------
        matplotlib.axes object

        Notes
        -----
        keyword arguments are passed onto matplotlib.pyplot.plot
        """

        if not axes:
            axes = wcsaxes_compat.gca_wcs(self.wcs)

        # Do not automatically rescale axes when plotting the overlay
        axes.set_autoscale_on(False)

        transform = wcsaxes_compat.get_world_transform(axes)

        XX, YY = np.meshgrid(np.arange(self.data.shape[0]),
                             np.arange(self.data.shape[1]))
        x, y = self.pixel_to_data(XX*u.pix, YY*u.pix)
        dsun = self.dsun

        b0 = self.heliographic_latitude.to(u.deg).value
        l0 = self.heliographic_longitude.to(u.deg).value
        units = self.units

        #Prep the plot kwargs
        plot_kw = {'color':'white',
                   'linestyle':'dotted',
                   'zorder':100,
                   'transform':transform}
        plot_kw.update(kwargs)

        hg_longitude_deg = np.linspace(-180, 180, num=361) + l0
        hg_latitude_deg = np.arange(-90, 90, grid_spacing.to(u.deg).value)

        # draw the latitude lines
        for lat in hg_latitude_deg:
            x, y = wcs.convert_hg_hpc(hg_longitude_deg, lat * np.ones(361),
                                      b0_deg=b0, l0_deg=l0, dsun_meters=dsun,
                                      angle_units=units.x, occultation=True)
            valid = np.logical_and(np.isfinite(x), np.isfinite(y))
            x = x[valid]
            y = y[valid]
            if wcsaxes_compat.is_wcsaxes(axes):
                x = (x*u.arcsec).to(u.deg).value
                y = (y*u.arcsec).to(u.deg).value
            axes.plot(x, y, **plot_kw)

        hg_longitude_deg = np.arange(-180, 180, grid_spacing.to(u.deg).value) + l0
        hg_latitude_deg = np.linspace(-90, 90, num=181)

        # draw the longitude lines
        for lon in hg_longitude_deg:
            x, y = wcs.convert_hg_hpc(lon * np.ones(181), hg_latitude_deg,
                                      b0_deg=b0, l0_deg=l0, dsun_meters=dsun,
                                      angle_units=units[0], occultation=True)
            valid = np.logical_and(np.isfinite(x), np.isfinite(y))
            x = x[valid]
            y = y[valid]
            if wcsaxes_compat.is_wcsaxes(axes):
                x = (x*u.arcsec).to(u.deg).value
                y = (y*u.arcsec).to(u.deg).value
            axes.plot(x, y, **plot_kw)

        # Turn autoscaling back on.
        axes.set_autoscale_on(True)
        return axes

    def draw_limb(self, axes=None, **kwargs):
        """Draws a circle representing the solar limb

            Parameters
            ----------
            axes: matplotlib.axes object or None
                Axes to plot limb on or None to use current axes.

            Returns
            -------
            matplotlib.axes object

            Notes
            -----
            keyword arguments are passed onto the Circle Patch, see:
            http://matplotlib.org/api/artist_api.html#matplotlib.patches.Patch
            http://matplotlib.org/api/artist_api.html#matplotlib.patches.Circle
        """

        if not axes:
            axes = wcsaxes_compat.gca_wcs(self.wcs)

        transform = wcsaxes_compat.get_world_transform(axes)
        if wcsaxes_compat.is_wcsaxes(axes):
            radius = self.rsun_obs.to(u.deg).value
        else:
            radius = self.rsun_obs.value
        c_kw = {'radius':radius,
                'fill':False,
                'color':'white',
                'zorder':100,
                'transform': transform
                }
        c_kw.update(kwargs)

        circ = patches.Circle([0, 0], **c_kw)
        axes.add_artist(circ)

        return axes

    @toggle_pylab
    def peek(self, draw_limb=False, draw_grid=False,
                   colorbar=True, basic_plot=False, **matplot_args):
        """Displays the map in a new figure

        Parameters
        ----------
        draw_limb : bool
            Whether the solar limb should be plotted.

        draw_grid : bool or `~astropy.units.Quantity`
            Whether solar meridians and parallels are plotted.
            If `~astropy.units.Quantity` then sets degree difference between
            parallels and meridians.
        gamma : float
            Gamma value to use for the color map
        colorbar : bool
            Whether to display a colorbar next to the plot
        basic_plot : bool
            If true, the data is plotted by itself at it's natural scale; no
            title, labels, or axes are shown.
        **matplot_args : dict
            Matplotlib Any additional imshow arguments that should be used
            when plotting the image.
        """

        # Create a figure and add title and axes
        figure = plt.figure(frameon=not basic_plot)

        # Basic plot
        if basic_plot:
            axes = plt.Axes(figure, [0., 0., 1., 1.])
            axes.set_axis_off()
            figure.add_axes(axes)
            matplot_args.update({'annotate':False})

        # Normal plot
        else:
            axes = wcsaxes_compat.gca_wcs(self.wcs)

        im = self.plot(axes=axes, **matplot_args)

        if colorbar and not basic_plot:
            figure.colorbar(im)

        if draw_limb:
            self.draw_limb(axes=axes)

        if isinstance(draw_grid, bool):
            if draw_grid:
                self.draw_grid(axes=axes)
        elif isinstance(draw_grid, (int, long, float)):
            self.draw_grid(axes=axes, grid_spacing=draw_grid)
        else:
            raise TypeError("draw_grid should be bool, int, long or float")

        figure.show()

    @toggle_pylab
    def plot(self, annotate=True, axes=None, title=True, **imshow_kwargs):
        """ Plots the map object using matplotlib, in a method equivalent
        to plt.imshow() using nearest neighbour interpolation.

        Parameters
        ----------
        annotate : bool
            If true, the data is plotted at it's natural scale; with
            title and axis labels.

        axes: matplotlib.axes object or None
            If provided the image will be plotted on the given axes. Else the
            current matplotlib axes will be used.

        **imshow_kwargs  : dict
            Any additional imshow arguments that should be used
            when plotting the image.

        Examples
        --------
        #Simple Plot with color bar
        plt.figure()
        aiamap.plot()
        plt.colorbar()

        #Add a limb line and grid
        aia.plot()
        aia.draw_limb()
        aia.draw_grid()
        """

        #Get current axes
        if not axes:
            axes = wcsaxes_compat.gca_wcs(self.wcs)

        # Check that the image is properly oriented
        if (not wcsaxes_compat.is_wcsaxes(axes) and
            not np.array_equal(self.rotation_matrix, np.matrix(np.identity(2)))):
            warnings.warn("This map is not properly oriented. Plot axes may be incorrect",
                          Warning)

        # Normal plot
        if annotate:
            if title is True:
                axes.set_title("{name} {date:{tmf}}".format(name=self.name,
                                                            date=parse_time(self.date),
                                                            tmf=TIME_FORMAT))
            else:
                axes.set_title(title)

            # x-axis label
            if self.coordinate_system.x == 'HG':
                xlabel = 'Longitude [{lon}]'.format(lon=self.units.x)
            else:
                xlabel = 'X-position [{xpos}]'.format(xpos=self.units.x)

            # y-axis label
            if self.coordinate_system.y == 'HG':
                ylabel = 'Latitude [{lat}]'.format(lat=self.units.y)
            else:
                ylabel = 'Y-position [{ypos}]'.format(ypos=self.units.y)

            axes.set_xlabel(xlabel)
            axes.set_ylabel(ylabel)

        imshow_args = deepcopy(self.plot_settings)
        if not wcsaxes_compat.is_wcsaxes(axes):
            imshow_args.update({'extent': list(self.xrange.value) + list(self.yrange.value)})
        imshow_args.update(imshow_kwargs)

<<<<<<< HEAD
        ret = axes.imshow(self.data, **imshow_args)
=======
        cmap = deepcopy(self.cmap)
        if gamma is not None:
            cmap.set_gamma(gamma)

        kwargs = self._mpl_imshow_kwargs(axes, cmap)
        kwargs.update(imshow_args)

        if self.mask is None:
            ret = axes.imshow(self.data, **kwargs)
        else:
            ret = axes.imshow(np.ma.array(np.asarray(self.data), mask=self.mask), **kwargs)
>>>>>>> 8685a06a

        if wcsaxes_compat.is_wcsaxes(axes):
            wcsaxes_compat.default_wcs_grid(axes)

        #Set current image (makes colorbar work)
        plt.sci(ret)
        return ret

<<<<<<< HEAD
=======
    def _mpl_imshow_kwargs(self, axes, cmap):
        """
        Return the keyword arguments for imshow to display this map
        """
        if wcsaxes_compat.is_wcsaxes(axes):
            kwargs = {'cmap': cmap,
                      'origin': 'lower',
                      'norm': self.mpl_color_normalizer,
                      'interpolation': 'nearest'}
        else:
            # make imshow kwargs a dict
            kwargs = {'origin': 'lower',
                      'cmap': cmap,
                      'norm': self.mpl_color_normalizer,
                      'extent': list(self.xrange.value) + list(self.yrange.value),
                      'interpolation': 'nearest'}

        return kwargs


    def _get_mpl_normalizer(self):
        """
        Returns a default mpl.colors.Normalize instance for plot scaling.

        Not yet implemented.
        """
        return None

>>>>>>> 8685a06a

class InvalidHeaderInformation(ValueError):
    """Exception to raise when an invalid header tag value is encountered for a
    FITS/JPEG 2000 file."""
    pass<|MERGE_RESOLUTION|>--- conflicted
+++ resolved
@@ -13,7 +13,8 @@
 
 import numpy as np
 import matplotlib.pyplot as plt
-from matplotlib import patches, cm, colors
+from matplotlib import patches
+from matplotlib import cm
 
 import astropy.wcs
 from .nddata_compat import NDDataCompat as NDData
@@ -1279,21 +1280,10 @@
             imshow_args.update({'extent': list(self.xrange.value) + list(self.yrange.value)})
         imshow_args.update(imshow_kwargs)
 
-<<<<<<< HEAD
-        ret = axes.imshow(self.data, **imshow_args)
-=======
-        cmap = deepcopy(self.cmap)
-        if gamma is not None:
-            cmap.set_gamma(gamma)
-
-        kwargs = self._mpl_imshow_kwargs(axes, cmap)
-        kwargs.update(imshow_args)
-
         if self.mask is None:
             ret = axes.imshow(self.data, **kwargs)
         else:
             ret = axes.imshow(np.ma.array(np.asarray(self.data), mask=self.mask), **kwargs)
->>>>>>> 8685a06a
 
         if wcsaxes_compat.is_wcsaxes(axes):
             wcsaxes_compat.default_wcs_grid(axes)
@@ -1302,37 +1292,6 @@
         plt.sci(ret)
         return ret
 
-<<<<<<< HEAD
-=======
-    def _mpl_imshow_kwargs(self, axes, cmap):
-        """
-        Return the keyword arguments for imshow to display this map
-        """
-        if wcsaxes_compat.is_wcsaxes(axes):
-            kwargs = {'cmap': cmap,
-                      'origin': 'lower',
-                      'norm': self.mpl_color_normalizer,
-                      'interpolation': 'nearest'}
-        else:
-            # make imshow kwargs a dict
-            kwargs = {'origin': 'lower',
-                      'cmap': cmap,
-                      'norm': self.mpl_color_normalizer,
-                      'extent': list(self.xrange.value) + list(self.yrange.value),
-                      'interpolation': 'nearest'}
-
-        return kwargs
-
-
-    def _get_mpl_normalizer(self):
-        """
-        Returns a default mpl.colors.Normalize instance for plot scaling.
-
-        Not yet implemented.
-        """
-        return None
-
->>>>>>> 8685a06a
 
 class InvalidHeaderInformation(ValueError):
     """Exception to raise when an invalid header tag value is encountered for a
