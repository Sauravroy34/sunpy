"""
Map is a generic Map class from which all other Map classes inherit from.
"""
import copy
import warnings
from collections import namedtuple
import textwrap

import numpy as np
import matplotlib.pyplot as plt
from matplotlib import patches, cm, colors

import astropy.wcs
import astropy.units as u
from astropy.visualization import AsymmetricPercentileInterval
from astropy.visualization.wcsaxes import WCSAxes
from astropy.coordinates import SkyCoord, UnitSphericalRepresentation

import sunpy.io as io
# The next two are not used but are called to register functions with external modules
import sunpy.coordinates
import sunpy.cm
from sunpy import config
from sunpy.visualization import wcsaxes_compat, axis_labels_from_ctype, peek_show
from sunpy.sun import constants
from sunpy.sun import sun
from sunpy.time import parse_time, is_time
from sunpy.image.transform import affine_transform
from sunpy.image.resample import reshape_image_to_4d_superpixel
from sunpy.image.resample import resample as sunpy_image_resample
from sunpy.coordinates import get_sun_B0, get_sun_L0, get_sunearth_distance
from sunpy.util.exceptions import SunpyUserWarning

from astropy.nddata import NDData

TIME_FORMAT = config.get("general", "time_format")
PixelPair = namedtuple('PixelPair', 'x y')
SpatialPair = namedtuple('SpatialPair', 'axis1 axis2')

__all__ = ['GenericMap']


class MapMetaValidationError(AttributeError):
    pass


class GenericMap(NDData):
    """
    A Generic spatially-aware 2D data array

    Parameters
    ----------
    data : `numpy.ndarray`, list
        A 2d list or ndarray containing the map data.
    header : dict
        A dictionary of the original image header tags.
    plot_settings : dict, optional
        Plot settings.

    Other Parameters
    ----------------
    **kwargs :
        Additional keyword arguments are passed to `~astropy.nddata.NDData`
        init.

    Examples
    --------
    >>> import sunpy.map
    >>> import sunpy.data.sample  # doctest: +REMOTE_DATA
    >>> aia = sunpy.map.Map(sunpy.data.sample.AIA_171_IMAGE)  # doctest: +REMOTE_DATA
    >>> aia   # doctest: +REMOTE_DATA
    SunPy Map
    ---------
    Observatory:		 SDO
    Instrument:		 AIA 3
    Detector:		 AIA
    Measurement:		 171.0 Angstrom
    Wavelength:		 171.0 Angstrom
    Observation Date:	 2011-06-07 06:33:02
    Exposure Time:		 0.234256 s
    Dimension:		 [1024. 1024.] pix
    Coordinate System:	 helioprojective
    Scale:			 [2.402792 2.402792] arcsec / pix
    Reference Pixel:	 [512.5 512.5] pix
    Reference Coord:	 [3.22309951 1.38578135] arcsec
    array([[ -95.92475  ,    7.076416 ,   -1.9656711, ..., -127.96519  ,
            -127.96519  , -127.96519  ],
           [ -96.97533  ,   -5.1167884,    0.       , ...,  -98.924576 ,
            -104.04137  , -127.919716 ],
           [ -93.99607  ,    1.0189276,   -4.0757103, ...,   -5.094638 ,
             -37.95505  , -127.87541  ],
           ...,
           [-128.01454  , -128.01454  , -128.01454  , ..., -128.01454  ,
            -128.01454  , -128.01454  ],
           [-127.899666 , -127.899666 , -127.899666 , ..., -127.899666 ,
            -127.899666 , -127.899666 ],
           [-128.03072  , -128.03072  , -128.03072  , ..., -128.03072  ,
            -128.03072  , -128.03072  ]], dtype=float32)

    >>> aia.spatial_units   # doctest: +REMOTE_DATA
    SpatialPair(axis1=Unit("arcsec"), axis2=Unit("arcsec"))
    >>> aia.peek()   # doctest: +SKIP

    Notes
    -----

    A number of the properties of this class are returned as two-value named
    tuples that can either be indexed by position ([0] or [1]) or be accessed
    by the names (.x and .y) or (.axis1 and .axis2). Things that refer to pixel
    axes use the ``.x``, ``.y`` convention, where x and y refer to the FITS
    axes (x for columns y for rows). Spatial axes use ``.axis1`` and ``.axis2``
    which correspond to the first and second axes in the header. ``axis1``
    corresponds to the coordinate axis for ``x`` and ``axis2`` corresponds to
    ``y``.

    This class makes some assumptions about the WCS information contained in
    the meta data. The first and most extensive assumption is that it is
    FITS-like WCS information as defined in the FITS WCS papers.

    Within this scope it also makes some other assumptions.

    * In the case of APIS convention headers where the CROTAi/j arguments are
      provided it assumes that these can be converted to the standard PCi_j
      notation using equations 32 in Thompson (2006).

    * If a CDi_j matrix is provided it is assumed that it can be converted to a
      PCi_j matrix and CDELT keywords as described in
      `Greisen & Calabretta (2002) <https://doi.org/10.1051/0004-6361:20021327>`_

    * The 'standard' FITS keywords that are used by this class are the PCi_j
      matrix and CDELT, along with the other keywords specified in the WCS
      papers. All subclasses of this class must convert their header
      information to this formalism. The CROTA to PCi_j conversion is done in
      this class.

    .. warning::
        This class currently assumes that a header with the CDi_j matrix
        information also includes the CDELT keywords, without these keywords
        this class will not process the WCS.
        Also the rotation_matrix does not work if the CDELT1 and CDELT2
        keywords are exactly equal.
        Also, if a file with more than two dimensions is feed into the class,
        only the first two dimensions (NAXIS1, NAXIS2) will be loaded and the
        rest will be discarded.
    """

    _registry = dict()

    def __init_subclass__(cls, **kwargs):
        """
        An __init_subclass__ hook initializes all of the subclasses of a given class.
        So for each subclass, it will call this block of code on import.
        This replicates some metaclass magic without the need to be aware of metaclasses.
        Here we use this to register each subclass in a dict that has the
        `is_datasource_for` attribute.
        This is then passed into the Map Factory so we can register them.
        """
        super().__init_subclass__(**kwargs)
        if hasattr(cls, 'is_datasource_for'):
            cls._registry[cls] = cls.is_datasource_for

    def __init__(self, data, header, plot_settings=None, **kwargs):
        # If the data has more than two dimensions, the first dimensions
        # (NAXIS1, NAXIS2) are used and the rest are discarded.
        ndim = data.ndim
        if ndim > 2:
            # We create a slice that removes all but the 'last' two
            # dimensions. (Note dimensions in ndarray are in reverse order)

            new_2d_slice = [0]*(ndim-2)
            new_2d_slice.extend([slice(None), slice(None)])
            data = data[tuple(new_2d_slice)]
            # Warn the user that the data has been truncated
            warnings.warn("This file contains more than 2 dimensions. "
                          "Data will be truncated to the first two dimensions.", SunpyUserWarning)

        super(GenericMap, self).__init__(data, meta=header, **kwargs)

        # Correct possibly missing meta keywords
        self._fix_date()
        self._fix_naxis()

        # Setup some attributes
        self._nickname = None
        # These are palceholders for default attributes, which are only set
        # once if their data isn't present in the map metadata.
        self._default_time = None
        self._default_dsun = None
        self._default_carrington_longitude = None
        self._default_heliographic_latitude = None
        self._default_heliographic_longitude = None

        # Validate header
        # TODO: This should be a function of the header, not of the map
        self._validate_meta()
        self._shift = SpatialPair(0 * u.arcsec, 0 * u.arcsec)

        if self.dtype == np.uint8:
            norm = None
        else:
            norm = colors.Normalize()

        # Visualization attributes
        self.plot_settings = {'cmap': cm.gray,
                              'norm': norm,
                              'interpolation': 'nearest',
                              'origin': 'lower'
                              }
        if plot_settings:
            self.plot_settings.update(plot_settings)

    def __getitem__(self, key):
        """ This should allow indexing by physical coordinate """
        raise NotImplementedError(
            "The ability to index Map by physical"
            " coordinate is not yet implemented.")

    def __repr__(self):
        return textwrap.dedent("""\
                   SunPy Map
                   ---------
                   Observatory:\t\t {obs}
                   Instrument:\t\t {inst}
                   Detector:\t\t {det}
                   Measurement:\t\t {meas}
                   Wavelength:\t\t {wave}
                   Observation Date:\t {date}
                   Exposure Time:\t\t {dt:f}
                   Dimension:\t\t {dim}
                   Coordinate System:\t {coord.name}
                   Scale:\t\t\t {scale}
                   Reference Pixel:\t {refpix}
                   Reference Coord:\t {refcoord}
                   """).format(obs=self.observatory, inst=self.instrument, det=self.detector,
                               meas=self.measurement, wave=self.wavelength,
                               date=self.date.strftime(TIME_FORMAT),
                               dt=self.exposure_time,
                               dim=u.Quantity(self.dimensions),
                               scale=u.Quantity(self.scale),
                               coord=self.coordinate_frame,
                               refpix=u.Quantity(self.reference_pixel),
                               refcoord=u.Quantity((self.reference_coordinate.data.lon,
                                                    self.reference_coordinate.data.lat)),
                               tmf=TIME_FORMAT) + self.data.__repr__()

    @classmethod
    def _new_instance(cls, data, meta, plot_settings=None, **kwargs):
        """
        Instantiate a new instance of this class using given data.
        This is a shortcut for ``type(self)(data, meta, plot_settings)``.
        """
        return cls(data, meta, plot_settings=plot_settings, **kwargs)

    def _get_lon_lat(self, frame):
        """
        Given a coordinate frame, extract the lon and lat by casting to
        SphericalRepresentation first.
        """
        r = frame.represent_as(UnitSphericalRepresentation)
        return r.lon.to(self.spatial_units[0]), r.lat.to(self.spatial_units[1])

    @property
    def wcs(self):
        """
        The `~astropy.wcs.WCS` property of the map.
        """
        w2 = astropy.wcs.WCS(naxis=2)
        w2.wcs.crpix = u.Quantity(self.reference_pixel)
        # Make these a quantity array to prevent the numpy setting element of
        # array with sequence error.
        w2.wcs.cdelt = u.Quantity(self.scale)
        w2.wcs.crval = u.Quantity([self._reference_longitude, self._reference_latitude])
        w2.wcs.ctype = self.coordinate_system
        w2.wcs.pc = self.rotation_matrix
        w2.wcs.cunit = self.spatial_units
        w2.wcs.dateobs = self.date.iso
        w2.heliographic_observer = self.observer_coordinate
        w2.rsun = self.rsun_meters

        # Astropy WCS does not understand the SOHO default of "solar-x" and
        # "solar-y" ctypes.  This overrides the default assignment and
        # changes it to a ctype that is understood.  See Thompson, 2006, A.&A.,
        # 449, 791.
        if w2.wcs.ctype[0].lower() in ("solar-x", "solar_x"):
            w2.wcs.ctype[0] = 'HPLN-TAN'

        if w2.wcs.ctype[1].lower() in ("solar-y", "solar_y"):
            w2.wcs.ctype[1] = 'HPLT-TAN'

        return w2

    @property
    def coordinate_frame(self):
        """
        An `astropy.coordinates.BaseFrame` instance created from the coordinate
        information for this Map.
        """
        return astropy.wcs.utils.wcs_to_celestial_frame(self.wcs)

    def _as_mpl_axes(self):
        """
        Compatibility hook for Matplotlib and WCSAxes.
        This functionality requires the WCSAxes package to work. The reason
        we include this here is that it allows users to use WCSAxes without
        having to explicitly import WCSAxes
        With this method, one can do::

            import matplotlib.pyplot as plt
            import sunpy.map
            amap = sunpy.map.Map('filename.fits')
            fig = plt.figure()
            ax = plt.subplot(projection=amap)
            ...

        and this will generate a plot with the correct WCS coordinates on the
        axes. See https://wcsaxes.readthedocs.io for more information.
        """
        # This code is reused from Astropy

        return WCSAxes, {'wcs': self.wcs}

    # Some numpy extraction
    @property
    def dimensions(self):
        """
        The dimensions of the array (x axis first, y axis second).
        """
        return PixelPair(*u.Quantity(np.flipud(self.data.shape), 'pixel'))

    @property
    def dtype(self):
        """
        The `numpy.dtype` of the array of the map.
        """
        return self.data.dtype

    @property
    def size(self):
        """
        The number of pixels in the array of the map.
        """
        return u.Quantity(self.data.size, 'pixel')

    @property
    def ndim(self):
        """
        The value of `numpy.ndarray.ndim` of the data array of the map.
        """
        return self.data.ndim

    def std(self, *args, **kwargs):
        """
        Calculate the standard deviation of the data array.
        """
        return self.data.std(*args, **kwargs)

    def mean(self, *args, **kwargs):
        """
        Calculate the mean of the data array.
        """
        return self.data.mean(*args, **kwargs)

    def min(self, *args, **kwargs):
        """
        Calculate the minimum value of the data array.
        """
        return self.data.min(*args, **kwargs)

    def max(self, *args, **kwargs):
        """
        Calculate the maximum value of the data array.
        """
        return self.data.max(*args, **kwargs)

# #### Keyword attribute and other attribute definitions #### #

    def _base_name(self):
        """Abstract the shared bit between name and latex_name"""
        return "{nickname} {{measurement}} {date}".format(
            nickname=self.nickname,
            date=parse_time(self.date).strftime(TIME_FORMAT)
        )

    @property
    def name(self):
        """Human-readable description of the Map."""
        return self._base_name().format(measurement=self.measurement)

    @property
    def latex_name(self):
        """LaTeX formatted description of the Map."""
        if isinstance(self.measurement, u.Quantity):
            return self._base_name().format(measurement=self.measurement._repr_latex_())
        else:
            return self.name

    @property
    def nickname(self):
        """An abbreviated human-readable description of the map-type; part of
        the Helioviewer data model."""
        return self._nickname if self._nickname else self.detector

    @nickname.setter
    def nickname(self, n):
        self._nickname = n

    @property
    def date(self):
        """Image observation time."""
        time = self.meta.get('date-obs', None)
        if time is None:
            if self._default_time is None:
                warnings.warn("Missing metadata for observation time: setting observation time to current time.",
                              SunpyUserWarning)
                self._default_time = parse_time('now')
            time = self._default_time
        return parse_time(time)

    @property
    def detector(self):
        """Detector name."""
        return self.meta.get('detector', "")

    @property
    def dsun(self):
        """The observer distance from the Sun."""
        dsun = self.meta.get('dsun_obs', None)

        if dsun is None:
            if self._default_dsun is None:
                warnings.warn("Missing metadata for Sun-spacecraft separation: assuming Sun-Earth distance.",
                              SunpyUserWarning)
                self._default_dsun = get_sunearth_distance(self.date).to(u.m)
            return self._default_dsun

        return u.Quantity(dsun, 'm')

    @property
    def exposure_time(self):
        """Exposure time of the image in seconds."""
        return self.meta.get('exptime', 0.0) * u.s

    @property
    def instrument(self):
        """Instrument name."""
        return self.meta.get('instrume', "").replace("_", " ")

    @property
    def measurement(self):
        """Measurement name, defaults to the wavelength of image."""
        return u.Quantity(self.meta.get('wavelnth', 0),
                          self.meta.get('waveunit', ""))

    @property
    def wavelength(self):
        """Wavelength of the observation."""
        return u.Quantity(self.meta.get('wavelnth', 0),
                          self.meta.get('waveunit', ""))

    @property
    def observatory(self):
        """Observatory or Telescope name."""
        return self.meta.get('obsrvtry',
                             self.meta.get('telescop', "")).replace("_", " ")

    @property
    def processing_level(self):
        """
        Returns the FITS processing level if present.
        """
        return self.meta.get('lvl_num', None)

    @property
    def bottom_left_coord(self):
        """
        The physical coordinate for the bottom left [0,0] pixel.
        """
        return self.pixel_to_world(0*u.pix, 0*u.pix)

    @property
    def top_right_coord(self):
        """
        The physical coordinate for the top left pixel.
        """
        return self.pixel_to_world(*self.dimensions)

    @property
    def center(self):
        """
        Return a coordinate object for the center pixel of the array.
        """
        center = u.Quantity(self.dimensions) / 2.
        return self.pixel_to_world(*center)

    @property
    def shifted_value(self):
        """The total shift applied to the reference coordinate by past applications of
        `~sunpy.map.GenericMap.shift`."""
        return self._shift

    @u.quantity_input
    def shift(self, axis1: u.deg, axis2: u.deg):
        """
        Returns a map shifted by a specified amount to, for example, correct
        for a bad map location. These values are applied directly to the
        `~sunpy.map.GenericMap.reference_coordinate`. To check how much shift
        has already been applied see `~sunpy.map.GenericMap.shifted_value`

        Parameters
        ----------
        axis1 : `~astropy.units.Quantity`
            The shift to apply to the Longitude (solar-x) coordinate.

        axis2 : `~astropy.units.Quantity`
            The shift to apply to the Latitude (solar-y) coordinate

        Returns
        -------
        out : `~sunpy.map.GenericMap` or subclass
            A new shifted Map.
        """
        new_meta = self.meta.copy()

        # Update crvals
        new_meta['crval1'] = ((self.meta['crval1'] *
                               self.spatial_units[0] + axis1).to(self.spatial_units[0])).value
        new_meta['crval2'] = ((self.meta['crval2'] *
                               self.spatial_units[1] + axis2).to(self.spatial_units[1])).value

        # Create new map with the modification
        new_map = self._new_instance(self.data, new_meta, self.plot_settings)

        new_map._shift = SpatialPair(self.shifted_value[0] + axis1,
                                     self.shifted_value[1] + axis2)

        return new_map

    @property
    def rsun_meters(self):
        """Radius of the sun in meters."""
        return u.Quantity(self.meta.get('rsun_ref', constants.radius), 'meter')

    @property
    def rsun_obs(self):
        """Radius of the Sun."""
        rsun_arcseconds = self.meta.get('rsun_obs',
                                        self.meta.get('solar_r',
                                                      self.meta.get('radius',
                                                                    None)))

        if rsun_arcseconds is None:
            warnings.warn("Missing metadata for solar radius: assuming photospheric limb as seen from Earth.",
                          SunpyUserWarning)
            rsun_arcseconds = sun.solar_semidiameter_angular_size(self.date).to('arcsec').value

        return u.Quantity(rsun_arcseconds, 'arcsec')

    @property
    def coordinate_system(self):
        """Coordinate system used for x and y axes (ctype1/2)."""
        return SpatialPair(self.meta.get('ctype1', 'HPLN-   '),
                           self.meta.get('ctype2', 'HPLT-   '))

    @property
    def carrington_longitude(self):
        """Carrington longitude (crln_obs)."""
        carrington_longitude = self.meta.get('crln_obs', None)

        if carrington_longitude is None:
            if self._default_carrington_longitude is None:
                warnings.warn("Missing metadata for Carrington longitude: assuming Earth-based observer.",
                              SunpyUserWarning)
                self._default_carrington_longitude = get_sun_L0(self.date)
            carrington_longitude = self._default_carrington_longitude

        if isinstance(carrington_longitude, str):
            carrington_longitude = float(carrington_longitude)

        return u.Quantity(carrington_longitude, 'deg')

    @property
    def heliographic_latitude(self):
        """Heliographic latitude."""
        heliographic_latitude = self.meta.get('hglt_obs',
                                              self.meta.get('crlt_obs',
                                                            self.meta.get('solar_b0', None)))

        if heliographic_latitude is None:
            if self._default_heliographic_latitude is None:
                warnings.warn("Missing metadata for heliographic latitude: assuming Earth-based observer.",
                                       SunpyUserWarning)
                self._default_heliographic_latitude = get_sun_B0(self.date)
            heliographic_latitude = self._default_heliographic_latitude

        if isinstance(heliographic_latitude, str):
            heliographic_latitude = float(heliographic_latitude)

        return u.Quantity(heliographic_latitude, 'deg')

    @property
    def heliographic_longitude(self):
        """Heliographic longitude."""
        heliographic_longitude = self.meta.get('hgln_obs', None)

        if heliographic_longitude is None:
            if self.meta.get('crln_obs', None) is not None:
                heliographic_longitude = self.meta['crln_obs'] * u.deg - get_sun_L0(self.date)
            else:
                if self._default_heliographic_longitude is None:
                    warnings.warn("Missing metadata for heliographic longitude: assuming longitude of 0 degrees.",
                                  SunpyUserWarning)
                    self._default_heliographic_longitude = 0
                heliographic_longitude = self._default_heliographic_longitude

        if isinstance(heliographic_longitude, str):
            heliographic_longitude = float(heliographic_longitude)

        return u.Quantity(heliographic_longitude, 'deg')

    @property
    def observer_coordinate(self):
        """
        The Heliographic Stonyhurst Coordinate of the observer.
        """
        return SkyCoord(lat=self.heliographic_latitude,
                        lon=self.heliographic_longitude,
                        radius=self.dsun,
                        obstime=self.date,
                        frame='heliographic_stonyhurst')

    @property
    def _reference_longitude(self):
        """
        FITS-WCS compatible longitude. Used in self.wcs and
        self.reference_coordinate.
        """
        return self.meta.get('crval1', 0.) * self.spatial_units[0]

    @property
    def _reference_latitude(self):
        return self.meta.get('crval2', 0.) * self.spatial_units[1]

    @property
    def reference_coordinate(self):
        """Reference point WCS axes in data units (i.e. crval1, crval2). This value
        includes a shift if one is set."""
        return SkyCoord(self._reference_longitude,
                        self._reference_latitude,
                        frame=self.coordinate_frame)

    @property
    def reference_pixel(self):
        """Reference point axes in pixels (i.e. crpix1, crpix2)."""
        return PixelPair(self.meta.get('crpix1',
                                       (self.meta.get('naxis1') + 1) / 2.) * u.pixel,
                         self.meta.get('crpix2',
                                       (self.meta.get('naxis2') + 1) / 2.) * u.pixel)

    @property
    def scale(self):
        """
        Image scale along the x and y axes in units/pixel
        (i.e. cdelt1, cdelt2).
        """
        # TODO: Fix this if only CDi_j matrix is provided
        return SpatialPair(self.meta.get('cdelt1', 1.) * self.spatial_units[0] / u.pixel,
                           self.meta.get('cdelt2', 1.) * self.spatial_units[1] / u.pixel)

    @property
    def spatial_units(self):
        """
        Image coordinate units along the x and y axes (i.e. cunit1, cunit2).
        """
        return SpatialPair(u.Unit(self.meta.get('cunit1')),
                           u.Unit(self.meta.get('cunit2')))

    @property
    def rotation_matrix(self):
        """
        Matrix describing the rotation required to align solar North with
        the top of the image.
        """
        if 'PC1_1' in self.meta:
            return np.array([[self.meta['PC1_1'], self.meta['PC1_2']],
                             [self.meta['PC2_1'], self.meta['PC2_2']]])

        elif 'CD1_1' in self.meta:
            cd = np.array([[self.meta['CD1_1'], self.meta['CD1_2']],
                           [self.meta['CD2_1'], self.meta['CD2_2']]])

            cdelt = u.Quantity(self.scale).value

            return cd / cdelt
        else:
            return self._rotation_matrix_from_crota()

    def _rotation_matrix_from_crota(self):
        """
        This method converts the deprecated CROTA FITS kwargs to the new
        PC rotation matrix.

        This method can be overriden if an instruments header does not use this
        conversion.
        """
        lam = self.scale[0] / self.scale[1]
        p = np.deg2rad(self.meta.get('CROTA2', 0))

        return np.array([[np.cos(p), -1 * lam * np.sin(p)],
                         [1/lam * np.sin(p), np.cos(p)]])

    @property
    def fits_header(self):
        """
        A `~astropy.io.fits.Header` representation of the ``meta`` attribute.
        """
        return sunpy.io.fits.header_to_fits(self.meta)

# #### Miscellaneous #### #

    def _fix_date(self):
        # Check commonly used but non-standard FITS keyword for observation
        # time and correct the keyword if we can. Keep updating old one for
        # backwards compatibility.
        if is_time(self.meta.get('date_obs', None)):
            self.meta['date-obs'] = self.meta['date_obs']

    def _fix_naxis(self):
        # If naxis is not specified, get it from the array shape
        if 'naxis1' not in self.meta:
            self.meta['naxis1'] = self.data.shape[1]
        if 'naxis2' not in self.meta:
            self.meta['naxis2'] = self.data.shape[0]
        if 'naxis' not in self.meta:
            self.meta['naxis'] = self.ndim

    def _fix_bitpix(self):
        # Bit-depth
        #
        #   8    Character or unsigned binary integer
        #  16    16-bit twos-complement binary integer
        #  32    32-bit twos-complement binary integer
        # -32    IEEE single precision floating point
        # -64    IEEE double precision floating point
        #
        if 'bitpix' not in self.meta:
            float_fac = -1 if self.dtype.kind == "f" else 1
            self.meta['bitpix'] = float_fac * 8 * self.dtype.itemsize

    def _get_cmap_name(self):
        """Build the default color map name."""
        cmap_string = (self.observatory + self.meta['detector'] +
                       str(int(self.wavelength.to('angstrom').value)))
        return cmap_string.lower()

    def _validate_meta(self):
        """
        Validates the meta-information associated with a Map.

        This method includes very basic validation checks which apply to
        all of the kinds of files that SunPy can read. Datasource-specific
        validation should be handled in the relevant file in the
        sunpy.map.sources package.

        Allows for default unit assignment for:
            CUNIT1, CUNIT2, WAVEUNIT

        """
        msg = ('Image coordinate units for axis {} not present in metadata.')
        err_message = []
        for i in [1, 2]:
            if self.meta.get(f'cunit{i}') is None:
                err_message.append(msg.format(i, i))

        if err_message:
            err_message.append(
                'See https://docs.sunpy.org/en/stable/code_ref/map.html#fixing-map-metadata` for '
                'instructions on how to add missing metadata.')
            raise MapMetaValidationError('\n'.join(err_message))

        for meta_property in ('waveunit', ):
            if (self.meta.get(meta_property) and
                u.Unit(self.meta.get(meta_property),
                       parse_strict='silent').physical_type == 'unknown'):
                warnings.warn(f"Unknown value for {meta_property.upper()}.", SunpyUserWarning)

        if (self.coordinate_system[0].startswith(('SOLX', 'SOLY')) or
            self.coordinate_system[1].startswith(('SOLX', 'SOLY'))):
            warnings.warn("SunPy Map does not support three dimensional data "
                          "and therefore cannot represent heliocentric coordinates. Proceed at your own risk.",
                          SunpyUserWarning)


# #### Data conversion routines #### #
    def world_to_pixel(self, coordinate, origin=0):
        """
        Convert a world (data) coordinate to a pixel coordinate by using
        `~astropy.wcs.WCS.wcs_world2pix`.

        Parameters
        ----------
        coordinate : `~astropy.coordinates.SkyCoord` or `~astropy.coordinates.BaseFrame`
            The coordinate object to convert to pixel coordinates.

        origin : int
            Origin of the top-left corner. i.e. count from 0 or 1.
            Normally, origin should be 0 when passing numpy indices, or 1 if
            passing values from FITS header or map attributes.
            See `~astropy.wcs.WCS.wcs_world2pix` for more information.

        Returns
        -------
        x : `~astropy.units.Quantity`
            Pixel coordinate on the CTYPE1 axis.

        y : `~astropy.units.Quantity`
            Pixel coordinate on the CTYPE2 axis.
        """
        if not isinstance(coordinate, (SkyCoord,
                                       astropy.coordinates.BaseCoordinateFrame)):
            raise ValueError("world_to_pixel takes a Astropy coordinate frame or SkyCoord instance.")

        native_frame = coordinate.transform_to(self.coordinate_frame)
        lon, lat = u.Quantity(self._get_lon_lat(native_frame)).to(u.deg)
        x, y = self.wcs.wcs_world2pix(lon, lat, origin)

        return PixelPair(x * u.pixel, y * u.pixel)

    @u.quantity_input
    def pixel_to_world(self, x: u.pixel, y: u.pixel, origin=0):
        """
        Convert a pixel coordinate to a data (world) coordinate by using
        `~astropy.wcs.WCS.wcs_pix2world`.

        Parameters
        ----------

        x : `~astropy.units.Quantity`
            Pixel coordinate of the CTYPE1 axis. (Normally solar-x).

        y : `~astropy.units.Quantity`
            Pixel coordinate of the CTYPE2 axis. (Normally solar-y).

        origin : int
            Origin of the top-left corner. i.e. count from 0 or 1.
            Normally, origin should be 0 when passing numpy indices, or 1 if
            passing values from FITS header or map attributes.
            See `~astropy.wcs.WCS.wcs_pix2world` for more information.

        Returns
        -------

        coord : `astropy.coordinates.SkyCoord`
            A coordinate object representing the output coordinate.

        """

        # Hold the WCS instance here so we can inspect the output units after
        # the pix2world call
        temp_wcs = self.wcs

        x, y = temp_wcs.wcs_pix2world(x, y, origin)

        out_units = list(map(u.Unit, temp_wcs.wcs.cunit))

        x = u.Quantity(x, out_units[0])
        y = u.Quantity(y, out_units[1])

        return SkyCoord(x, y, frame=self.coordinate_frame)

# #### I/O routines #### #

    def save(self, filepath, filetype='auto', **kwargs):
        """Saves the SunPy Map object to a file.

        Currently SunPy can only save files in the FITS format. In the future
        support will be added for saving to other formats.

        Parameters
        ----------
        filepath : str
            Location to save file to.

        filetype : str
            'auto' or any supported file extension.

        Keywords
        --------
        hdu_type: `None`, `~fits.CompImageHDU`
            `None` will return a normal FITS files.
            `~fits.CompImageHDU` will rice compress the FITS file.
        """
        io.write_file(filepath, self.data, self.meta, filetype=filetype,
                      **kwargs)

# #### Image processing routines #### #

    @u.quantity_input
    def resample(self, dimensions: u.pixel, method='linear'):
        """Returns a new Map that has been resampled up or down

        Arbitrary resampling of the Map to new dimension sizes.

        Uses the same parameters and creates the same co-ordinate lookup points
        as IDL''s congrid routine, which apparently originally came from a
        VAX/VMS routine of the same name.

        Parameters
        ----------
        dimensions : `~astropy.units.Quantity`
            Pixel dimensions that new Map should have.
            Note: the first argument corresponds to the 'x' axis and the second
            argument corresponds to the 'y' axis.
        method : {'neighbor' | 'nearest' | 'linear' | 'spline'}
            Method to use for resampling interpolation.
                * neighbor - Closest value from original data
                * nearest and linear - Uses n x 1-D interpolations using
                  scipy.interpolate.interp1d
                * spline - Uses ndimage.map_coordinates

        Returns
        -------
        out : `~sunpy.map.GenericMap` or subclass
            A new Map which has been resampled to the desired dimensions.

        References
        ----------
        * `Rebinning <https://scipy-cookbook.readthedocs.io/items/Rebinning.html>`_
        """

        # Note: because the underlying ndarray is transposed in sense when
        #   compared to the Map, the ndarray is transposed, resampled, then
        #   transposed back
        # Note: "center" defaults to True in this function because data
        #   coordinates in a Map are at pixel centers

        # Make a copy of the original data and perform resample
        new_data = sunpy_image_resample(self.data.copy().T, dimensions,
                                        method, center=True)
        new_data = new_data.T

        scale_factor_x = float(self.dimensions[0] / dimensions[0])
        scale_factor_y = float(self.dimensions[1] / dimensions[1])

        # Update image scale and number of pixels
        new_meta = self.meta.copy()

        # Update metadata
        new_meta['cdelt1'] *= scale_factor_x
        new_meta['cdelt2'] *= scale_factor_y
        if 'CD1_1' in new_meta:
            new_meta['CD1_1'] *= scale_factor_x
            new_meta['CD2_1'] *= scale_factor_x
            new_meta['CD1_2'] *= scale_factor_y
            new_meta['CD2_2'] *= scale_factor_y
        new_meta['crpix1'] = (dimensions[0].value + 1) / 2.
        new_meta['crpix2'] = (dimensions[1].value + 1) / 2.
        lon, lat = self._get_lon_lat(self.center.frame)
        new_meta['crval1'] = lon.value
        new_meta['crval2'] = lat.value

        # Create new map instance
        new_map = self._new_instance(new_data, new_meta, self.plot_settings)
        return new_map

    def rotate(self, angle=None, rmatrix=None, order=4, scale=1.0,
               recenter=False, missing=0.0, use_scipy=False):
        """
        Returns a new rotated and rescaled map.

        Specify either a rotation angle or a rotation matrix, but not both. If
        neither an angle or a rotation matrix are specified, the map will be
        rotated by the rotation angle in the metadata.

        The map will be rotated around the reference coordinate defined in the
        meta data.

        This method also updates the ``rotation_matrix`` attribute and any
        appropriate header data so that they correctly describe the new map.

        Parameters
        ----------
        angle : `~astropy.units.Quantity`
            The angle (degrees) to rotate counterclockwise.
        rmatrix : 2x2
            Linear transformation rotation matrix.
        order : int 0-5
            Interpolation order to be used. When using scikit-image this
            parameter is passed into :func:`skimage.transform.warp` (e.g., 4
            corresponds to bi-quartic interpolation).
            When using scipy it is passed into
            :func:`scipy.ndimage.interpolation.affine_transform` where it
            controls the order of the spline. Faster performance may be
            obtained at the cost of accuracy by using lower values.
            Default: 4
        scale : float
            A scale factor for the image, default is no scaling
        recenter : bool
            If True, position the axis of rotation at the center of the new map
            Default: False
        missing : float
            The numerical value to fill any missing points after rotation.
            Default: 0.0
        use_scipy : bool
            If True, forces the rotation to use
            :func:`scipy.ndimage.interpolation.affine_transform`, otherwise it
            uses the :func:`skimage.transform.warp`.
            Default: False, unless scikit-image can't be imported

        Returns
        -------
        out : `~sunpy.map.GenericMap` or subclass
            A new Map instance containing the rotated and rescaled data of the
            original map.

        See Also
        --------
        sunpy.image.transform.affine_transform : The routine this method calls
        for the rotation.

        Notes
        -----
        This function will remove old CROTA keywords from the header.
        This function will also convert a CDi_j matrix to a PCi_j matrix.

        See :func:`sunpy.image.transform.affine_transform` for details on the
        transformations, situations when the underlying data is modified prior
        to rotation, and differences from IDL's rot().
        """
        if angle is not None and rmatrix is not None:
            raise ValueError("You cannot specify both an angle and a matrix")
        elif angle is None and rmatrix is None:
            rmatrix = self.rotation_matrix

        # This is out of the quantity_input decorator. To allow the angle=None
        # case. See https://github.com/astropy/astropy/issues/3734
        if angle:
            try:
                equivalent = angle.unit.is_equivalent(u.deg)

                if not equivalent:
                    raise u.UnitsError("Argument '{0}' to function '{1}'"
                                       " must be in units convertable to"
                                       " '{2}'.".format('angle', 'rotate',
                                                        u.deg.to_string()))

            # Either there is no .unit or no .is_equivalent
            except AttributeError:
                if hasattr(angle, "unit"):
                    error_msg = "a 'unit' attribute without an 'is_equivalent' method"
                else:
                    error_msg = "no 'unit' attribute"
                raise TypeError("Argument '{0}' to function '{1}' has {2}. "
                                "You may want to pass in an astropy Quantity instead."
                                .format('angle', 'rotate', error_msg))

        # Interpolation parameter sanity
        if order not in range(6):
            raise ValueError("Order must be between 0 and 5")

        # The FITS-WCS transform is by definition defined around the
        # reference coordinate in the header.
        lon, lat = self._get_lon_lat(self.reference_coordinate.frame)
        rotation_center = u.Quantity([lon, lat])

        # Copy meta data
        new_meta = self.meta.copy()
        if angle is not None:
            # Calculate the parameters for the affine_transform
            c = np.cos(np.deg2rad(angle))
            s = np.sin(np.deg2rad(angle))
            rmatrix = np.array([[c, -s],
                                [s, c]])

        # Calculate the shape in pixels to contain all of the image data
        extent = np.max(np.abs(np.vstack((self.data.shape @ rmatrix,
                                          self.data.shape @ rmatrix.T))), axis=0)

        # Calculate the needed padding or unpadding
        diff = np.asarray(np.ceil((extent - self.data.shape) / 2), dtype=int).ravel()
        # Pad the image array
        pad_x = int(np.max((diff[1], 0)))
        pad_y = int(np.max((diff[0], 0)))

        new_data = np.pad(self.data,
                          ((pad_y, pad_y), (pad_x, pad_x)),
                          mode='constant',
                          constant_values=(missing, missing))
        new_meta['crpix1'] += pad_x
        new_meta['crpix2'] += pad_y

        # All of the following pixel calculations use a pixel origin of 0

        pixel_array_center = (np.flipud(new_data.shape) - 1) / 2.0

        # Create a temporary map so we can use it for the data to pixel calculation.
        temp_map = self._new_instance(new_data, new_meta, self.plot_settings)

        # Convert the axis of rotation from data coordinates to pixel coordinates
        pixel_rotation_center = u.Quantity(temp_map.world_to_pixel(self.reference_coordinate,
                                                                   origin=0)).value
        del temp_map

        if recenter:
            pixel_center = pixel_rotation_center
        else:
            pixel_center = pixel_array_center

        # Apply the rotation to the image data
        new_data = affine_transform(new_data.T,
                                    np.asarray(rmatrix),
                                    order=order, scale=scale,
                                    image_center=np.flipud(pixel_center),
                                    recenter=recenter, missing=missing,
                                    use_scipy=use_scipy).T

        if recenter:
            new_reference_pixel = pixel_array_center
        else:
            # Calculate new pixel coordinates for the rotation center
            new_reference_pixel = pixel_center + np.dot(rmatrix,
                                                        pixel_rotation_center - pixel_center)
            new_reference_pixel = np.array(new_reference_pixel).ravel()

        # Define the new reference_pixel
        new_meta['crval1'] = rotation_center[0].value
        new_meta['crval2'] = rotation_center[1].value
        new_meta['crpix1'] = new_reference_pixel[0] + 1  # FITS pixel origin is 1
        new_meta['crpix2'] = new_reference_pixel[1] + 1  # FITS pixel origin is 1

        # Unpad the array if necessary
        unpad_x = -np.min((diff[1], 0))
        if unpad_x > 0:
            new_data = new_data[:, unpad_x:-unpad_x]
            new_meta['crpix1'] -= unpad_x
        unpad_y = -np.min((diff[0], 0))
        if unpad_y > 0:
            new_data = new_data[unpad_y:-unpad_y, :]
            new_meta['crpix2'] -= unpad_y

        # Calculate the new rotation matrix to store in the header by
        # "subtracting" the rotation matrix used in the rotate from the old one
        # That being calculate the dot product of the old header data with the
        # inverse of the rotation matrix.
        pc_C = np.dot(self.rotation_matrix, np.linalg.inv(rmatrix))
        new_meta['PC1_1'] = pc_C[0, 0]
        new_meta['PC1_2'] = pc_C[0, 1]
        new_meta['PC2_1'] = pc_C[1, 0]
        new_meta['PC2_2'] = pc_C[1, 1]

        # Update pixel size if image has been scaled.
        if scale != 1.0:
            new_meta['cdelt1'] = (self.scale[0] / scale).value
            new_meta['cdelt2'] = (self.scale[1] / scale).value

        # Remove old CROTA kwargs because we have saved a new PCi_j matrix.
        new_meta.pop('CROTA1', None)
        new_meta.pop('CROTA2', None)
        # Remove CDi_j header
        new_meta.pop('CD1_1', None)
        new_meta.pop('CD1_2', None)
        new_meta.pop('CD2_1', None)
        new_meta.pop('CD2_2', None)

        # Create new map with the modification
        new_map = self._new_instance(new_data, new_meta, self.plot_settings)

        return new_map

    def submap(self, bottom_left, top_right=None):
        """
        Returns a submap of the map defined by the rectangle given by the
        ``[bottom_left, top_right]`` coordinates.

        Parameters
        ----------
        bottom_left : `astropy.units.Quantity` or `~astropy.coordinates.SkyCoord`
            The bottom_left coordinate of the rectangle. If a `SkyCoord` it can
            have shape ``(2,)`` and also define ``top_right``. If specifying
            pixel coordinates it must be given as an `~astropy.units.Quantity`
            object with units of `~astropy.units.pixel`.
        top_right : `astropy.units.Quantity` or `~astropy.coordinates.SkyCoord`
            The top_right coordinate of the rectangle. Can only be omitted if
            ``bottom_left`` has shape ``(2,)``.

        Returns
        -------
        out : `~sunpy.map.GenericMap` or subclass
            A new map instance is returned representing to specified
            sub-region.

        Examples
        --------
        >>> import astropy.units as u
        >>> from astropy.coordinates import SkyCoord
        >>> import sunpy.map
        >>> import sunpy.data.sample  # doctest: +REMOTE_DATA
        >>> aia = sunpy.map.Map(sunpy.data.sample.AIA_171_IMAGE)  # doctest: +REMOTE_DATA
        >>> bl = SkyCoord(-300*u.arcsec, -300*u.arcsec, frame=aia.coordinate_frame)  # doctest: +REMOTE_DATA
        >>> tr = SkyCoord(500*u.arcsec, 500*u.arcsec, frame=aia.coordinate_frame)  # doctest: +REMOTE_DATA
        >>> aia.submap(bl, tr)   # doctest: +REMOTE_DATA
        SunPy Map
        ---------
        Observatory:		 SDO
        Instrument:		 AIA 3
        Detector:		 AIA
        Measurement:		 171.0 Angstrom
        Wavelength:		 171.0 Angstrom
        Observation Date:	 2011-06-07 06:33:02
        Exposure Time:		 0.234256 s
        Dimension:		 [334. 334.] pix
        Coordinate System:	 helioprojective
        Scale:			 [2.402792 2.402792] arcsec / pix
        Reference Pixel:	 [127.5 126.5] pix
        Reference Coord:	 [3.22309951 1.38578135] arcsec
        array([[ 450.4546 ,  565.81494,  585.0416 , ..., 1178.3234 , 1005.28284,
                977.8161 ],
            [ 474.20004,  516.1865 ,  555.7032 , ..., 1024.9636 , 1010.1449 ,
                1010.1449 ],
            [ 548.1609 ,  620.9256 ,  620.9256 , ...,  933.8139 , 1074.4924 ,
                1108.4492 ],
                ...,
            [ 203.58617,  195.52335,  225.75891, ...,  612.7742 ,  580.52295,
                560.3659 ],
            [ 206.00058,  212.1806 ,  232.78065, ...,  650.96185,  622.12177,
                537.6615 ],
            [ 229.32516,  236.07002,  222.5803 , ...,  517.1058 ,  586.8026 ,
                591.2992 ]], dtype=float32)

        >>> aia.submap([0,0]*u.pixel, [5,5]*u.pixel)   # doctest: +REMOTE_DATA
        SunPy Map
        ---------
        Observatory:		 SDO
        Instrument:		 AIA 3
        Detector:		 AIA
        Measurement:		 171.0 Angstrom
        Wavelength:		 171.0 Angstrom
        Observation Date:	 2011-06-07 06:33:02
        Exposure Time:		 0.234256 s
        Dimension:		 [5. 5.] pix
        Coordinate System:	 helioprojective
        Scale:			 [2.402792 2.402792] arcsec / pix
        Reference Pixel:	 [512.5 512.5] pix
        Reference Coord:	 [3.22309951 1.38578135] arcsec
        array([[-95.92475   ,   7.076416  ,  -1.9656711 ,  -2.9485066 ,
                -0.98283553],
            [-96.97533   ,  -5.1167884 ,   0.        ,   0.        ,
                0.9746264 ],
            [-93.99607   ,   1.0189276 ,  -4.0757103 ,   2.0378551 ,
                -2.0378551 ],
            [-96.97533   ,  -8.040668  ,  -2.9238791 ,  -5.1167884 ,
                -0.9746264 ],
            [-95.92475   ,   6.028058  ,  -4.9797    ,  -1.0483578 ,
                -3.9313421 ]], dtype=float32)
        """

        if isinstance(bottom_left, (astropy.coordinates.SkyCoord,
                                    astropy.coordinates.BaseCoordinateFrame)):
            if not top_right:
                if bottom_left.shape[0] != 2:
                    raise ValueError("If top_right is not specified bottom_left must have length two.")
                else:
                    lon, lat = self._get_lon_lat(bottom_left)
                    top_right = u.Quantity([lon[1], lat[1]])
                    bottom_left = u.Quantity([lon[0], lat[0]])
            else:
                bottom_left = u.Quantity(self._get_lon_lat(bottom_left))
                top_right = u.Quantity(self._get_lon_lat(top_right))

            top_left = u.Quantity([bottom_left[0], top_right[1]])
            bottom_right = u.Quantity([top_right[0], bottom_left[1]])

            corners = u.Quantity([bottom_left, bottom_right, top_left, top_right])
            coord = SkyCoord(corners, frame=self.coordinate_frame)
            pixel_corners = self.world_to_pixel(coord)

            # Round the pixel values, we use floor+1 so that we always have at
            # least one pixel width of data.
            x_pixels = u.Quantity([np.min(pixel_corners.x), np.max(pixel_corners.x)]).value
            x_pixels[0] = np.ceil(x_pixels[0])
            x_pixels[1] = np.floor(x_pixels[1] + 1)
            y_pixels = u.Quantity([np.min(pixel_corners.y), np.max(pixel_corners.y)]).value
            y_pixels[0] = np.ceil(y_pixels[0])
            y_pixels[1] = np.floor(y_pixels[1] + 1)

        elif (isinstance(bottom_left, u.Quantity) and bottom_left.unit.is_equivalent(u.pix) and
              isinstance(top_right, u.Quantity) and top_right.unit.is_equivalent(u.pix)):
            x_pixels = u.Quantity([bottom_left[0], top_right[0]]).value
            y_pixels = u.Quantity([top_right[1], bottom_left[1]]).value

        else:
            raise ValueError("Invalid input, bottom_left and top_right must either be SkyCoord or Quantity in pixels.")

        # Sort the pixel values so we always slice in the correct direction
        x_pixels.sort()
        y_pixels.sort()

        x_pixels = np.array(x_pixels)
        y_pixels = np.array(y_pixels)

        # Clip pixel values to max of array, prevents negative
        # indexing
        x_pixels[np.less(x_pixels, 0)] = 0
        x_pixels[np.greater(x_pixels, self.data.shape[1])] = self.data.shape[1]

        y_pixels[np.less(y_pixels, 0)] = 0
        y_pixels[np.greater(y_pixels, self.data.shape[0])] = self.data.shape[0]

        # Get ndarray representation of submap
        xslice = slice(int(x_pixels[0]), int(x_pixels[1]))
        yslice = slice(int(y_pixels[0]), int(y_pixels[1]))
        new_data = self.data[yslice, xslice].copy()

        # Make a copy of the header with updated centering information
        new_meta = self.meta.copy()
        new_meta['crpix1'] = self.reference_pixel.x.value - x_pixels[0]
        new_meta['crpix2'] = self.reference_pixel.y.value - y_pixels[0]
        new_meta['naxis1'] = new_data.shape[1]
        new_meta['naxis2'] = new_data.shape[0]

        # Create new map instance
        if self.mask is not None:
            new_mask = self.mask[yslice, xslice].copy()
            # Create new map with the modification
            new_map = self._new_instance(new_data, new_meta, self.plot_settings, mask=new_mask)
            return new_map
        # Create new map with the modification
        new_map = self._new_instance(new_data, new_meta, self.plot_settings)
        return new_map

    @u.quantity_input
    def superpixel(self, dimensions: u.pixel, offset: u.pixel=(0, 0)*u.pixel, func=np.sum):
        """Returns a new map consisting of superpixels formed by applying
        'func' to the original map data.

        Parameters
        ----------
        dimensions : tuple
            One superpixel in the new map is equal to (dimension[0],
            dimension[1]) pixels of the original map.
            Note: the first argument corresponds to the 'x' axis and the second
            argument corresponds to the 'y' axis.
        offset : tuple
            Offset from (0,0) in original map pixels used to calculate where
            the data used to make the resulting superpixel map starts.
        func : function applied to the original data
            The function 'func' must take a numpy array as its first argument,
            and support the axis keyword with the meaning of a numpy axis
            keyword (see the description of `~numpy.sum` for an example.)
            The default value of 'func' is `~numpy.sum`; using this causes
            superpixel to sum over (dimension[0], dimension[1]) pixels of the
            original map.

        Returns
        -------
        out : `~sunpy.map.GenericMap` or subclass
            A new Map which has superpixels of the required size.

        References
        ----------
        | `Summarizing blocks of an array using a moving window <https://mail.scipy.org/pipermail/numpy-discussion/2010-July/051760.html>`_
        """

        # Note: because the underlying ndarray is transposed in sense when
        #   compared to the Map, the ndarray is transposed, resampled, then
        #   transposed back.
        # Note: "center" defaults to True in this function because data
        #   coordinates in a Map are at pixel centers.

        if (offset.value[0] < 0) or (offset.value[1] < 0):
            raise ValueError("Offset is strictly non-negative.")

        # Make a copy of the original data, perform reshaping, and apply the
        # function.
        if self.mask is not None:
            reshaped = reshape_image_to_4d_superpixel(np.ma.array(self.data.copy(), mask=self.mask),
                                                      [dimensions.value[1], dimensions.value[0]],
                                                      [offset.value[1], offset.value[0]])
        else:
            reshaped = reshape_image_to_4d_superpixel(self.data.copy(),
                                                      [dimensions.value[1], dimensions.value[0]],
                                                      [offset.value[1], offset.value[0]])
        new_array = func(func(reshaped, axis=3), axis=1)

        # Update image scale and number of pixels

        # create copy of new meta data
        new_meta = self.meta.copy()

        new_nx = new_array.shape[1]
        new_ny = new_array.shape[0]

        # Update metadata
        new_meta['cdelt1'] = (dimensions[0] * self.scale[0]).value
        new_meta['cdelt2'] = (dimensions[1] * self.scale[1]).value
        if 'CD1_1' in new_meta:
            new_meta['CD1_1'] *= dimensions[0].value
            new_meta['CD2_1'] *= dimensions[0].value
            new_meta['CD1_2'] *= dimensions[1].value
            new_meta['CD2_2'] *= dimensions[1].value
        new_meta['crpix1'] = (new_nx + 1) / 2.
        new_meta['crpix2'] = (new_ny + 1) / 2.
        lon, lat = self._get_lon_lat(self.center.frame)
        new_meta['crval1'] = lon.to(self.spatial_units[0]).value + 0.5*(offset[0]*self.scale[0]).to(self.spatial_units[0]).value
        new_meta['crval2'] = lat.to(self.spatial_units[1]).value + 0.5*(offset[1]*self.scale[1]).to(self.spatial_units[1]).value

        # Create new map instance
        if self.mask is not None:
            new_data = np.ma.getdata(new_array)
            new_mask = np.ma.getmask(new_array)
        else:
            new_data = new_array
            new_mask = None

        # Create new map with the modified data
        new_map = self._new_instance(new_data, new_meta, self.plot_settings, mask=new_mask)
        return new_map

# #### Visualization #### #

    @u.quantity_input
    def draw_grid(self, axes=None, grid_spacing: u.deg = 15*u.deg, **kwargs):
        """
        Draws a coordinate overlay on the plot in the Heliographic Stonyhurst
        coordinate system.

        To overlay other coordinate systems see the `WCSAxes Documentation
        <https://docs.astropy.org/en/stable/visualization/wcsaxes/overlaying_coordinate_systems.html>`_

        Parameters
        ----------
        axes: `~matplotlib.axes` or None
        Axes to plot limb on or None to use current axes.

        grid_spacing: `~astropy.units.Quantity`
            Spacing for longitude and latitude grid, if length two it specifies
            (lon, lat) spacing.

        Returns
        -------
        overlay: `~astropy.visualization.wcsaxes.coordinates_map.CoordinatesMap`
            The wcsaxes coordinate overlay instance.

        Notes
        -----
        Keyword arguments are passed onto the `sunpy.visualization.wcsaxes_compat.wcsaxes_heliographic_overlay` function.
        """

        if not axes:
            axes = wcsaxes_compat.gca_wcs(self.wcs)
        if not wcsaxes_compat.is_wcsaxes(axes):
            raise TypeError("Overlay grids can only be plotted on WCSAxes plots.")
        return wcsaxes_compat.wcsaxes_heliographic_overlay(axes,
                                                           grid_spacing=grid_spacing,
                                                           **kwargs)

    def draw_limb(self, axes=None, **kwargs):
        """
        Draws a circle representing the solar limb

        Parameters
        ----------
        axes: `~matplotlib.axes` or None
            Axes to plot limb on or None to use current axes.

        Returns
        -------
        circ: list
            A list containing the `~matplotlib.patches.Circle` object that
            has been added to the axes.

        Notes
        -----
        Keyword arguments are passed onto `matplotlib.patches.Circle`.
        """

        if not axes:
            axes = wcsaxes_compat.gca_wcs(self.wcs)

        transform = wcsaxes_compat.get_world_transform(axes)
        if wcsaxes_compat.is_wcsaxes(axes):
            radius = self.rsun_obs.to(u.deg).value
        else:
            radius = self.rsun_obs.value
        c_kw = {'radius': radius,
                'fill': False,
                'color': 'white',
                'zorder': 100,
                'transform': transform
                }
        c_kw.update(kwargs)

        circ = patches.Circle([0, 0], **c_kw)
        axes.add_artist(circ)

        return [circ]

    @u.quantity_input
    def draw_rectangle(self, bottom_left, width: u.deg, height: u.deg, axes=None, **kwargs):
        """
        Draw a rectangle defined in world coordinates on the plot.

        Parameters
        ----------

        bottom_left : `~astropy.coordinates.SkyCoord` or `~astropy.coordinates.BaseCoordinateFrame`
            The bottom left corner of the rectangle.

        width : `astropy.units.Quantity`
            The width of the rectangle.

        height : `astropy.units.Quantity`
            The height of the rectangle.

        axes : `matplotlib.axes.Axes`
            The axes on which to plot the rectangle, defaults to the current
            axes.

        Returns
        -------

        rect : `list`
            A list containing the `~matplotlib.patches.Rectangle` object, after
            it has been added to ``axes``.

        Notes
        -----

        Extra keyword arguments to this function are passed through to the
        `~matplotlib.patches.Rectangle` instance.

        """

        if not axes:
            axes = plt.gca()

        if wcsaxes_compat.is_wcsaxes(axes):
            axes_unit = u.deg
        else:
            axes_unit = self.spatial_units[0]

        coord = bottom_left.transform_to(self.coordinate_frame)
        bottom_left = u.Quantity((coord.data.lon, coord.data.lat),
                                 unit=axes_unit).value

        width = width.to(axes_unit).value
        height = height.to(axes_unit).value

        kwergs = {'transform': wcsaxes_compat.get_world_transform(axes),
                  'color': 'white',
                  'fill': False}
        kwergs.update(kwargs)

        rect = plt.Rectangle(bottom_left, width, height, **kwergs)

        axes.add_artist(rect)

        return [rect]

    @u.quantity_input
    def draw_contours(self, levels: u.percent, axes=None, **contour_args):
        """
        Draw contours of the data.

        Parameters
        ----------
        levels : `~astropy.units.Quantity`
            A list of numbers indicating the level curves to draw given in
            percent.

        axes : `matplotlib.axes.Axes`
            The axes on which to plot the rectangle, defaults to the current
            axes.

        Returns
        -------
        cs : `list`
            The `~matplotlib.QuadContourSet` object, after it has been added to
            ``axes``.

        Notes
        -----
        Extra keyword arguments to this function are passed through to the
        `~matplotlib.pyplot.contour` function.

        """
        if not axes:
            axes = wcsaxes_compat.gca_wcs(self.wcs)

        # TODO: allow for use of direct input of contours but requires units of
        # map flux which is not yet implemented

        cs = axes.contour(self.data, 0.01 * levels.to('percent').value * self.data.max(),
                          **contour_args)
        return cs

    @peek_show
    def peek(self, draw_limb=False, draw_grid=False,
             colorbar=True, basic_plot=False, **matplot_args):
        """
        Displays the map in a new figure.

        Parameters
        ----------
        draw_limb : bool
            Whether the solar limb should be plotted.

        draw_grid : bool or `~astropy.units.Quantity`
            Whether solar meridians and parallels are plotted.
            If `~astropy.units.Quantity` then sets degree difference between
            parallels and meridians.
        colorbar : bool
            Whether to display a colorbar next to the plot.
        basic_plot : bool
            If true, the data is plotted by itself at it's natural scale; no
            title, labels, or axes are shown.
        **matplot_args : dict
            Matplotlib Any additional imshow arguments that should be used
            when plotting.
        """

        # Create a figure and add title and axes
        figure = plt.figure(frameon=not basic_plot)

        # Basic plot
        if basic_plot:
            axes = plt.Axes(figure, [0., 0., 1., 1.])
            axes.set_axis_off()
            figure.add_axes(axes)
            matplot_args.update({'annotate': False, "_basic_plot": True})

        # Normal plot
        else:
            axes = wcsaxes_compat.gca_wcs(self.wcs)

        im = self.plot(axes=axes, **matplot_args)

        if colorbar and not basic_plot:
            if draw_grid:
                pad = 0.12  # Pad to compensate for ticks and axes labels
            else:
                pad = 0.05  # Default value for vertical colorbar
            figure.colorbar(im, pad=pad)

        if draw_limb:
            self.draw_limb(axes=axes)

        if isinstance(draw_grid, bool):
            if draw_grid:
                self.draw_grid(axes=axes)
        elif isinstance(draw_grid, u.Quantity):
            self.draw_grid(axes=axes, grid_spacing=draw_grid)
        else:
            raise TypeError("draw_grid should be a bool or an astropy Quantity.")

        return figure

<<<<<<< HEAD
    @u.quantity_input(clip_interval=u.percent)
    def plot(self, annotate=True, axes=None, title=True, clip_interval=None, **imshow_kwargs):
=======
    @toggle_pylab
    @u.quantity_input
    def plot(self, annotate=True, axes=None, title=True,
             clip_interval: u.percent = None, **imshow_kwargs):
>>>>>>> 6bde39b9
        """
        Plots the map object using matplotlib, in a method equivalent
        to plt.imshow() using nearest neighbour interpolation.

        Parameters
        ----------
        annotate : `bool`, optional
            If `True`, the data is plotted at its natural scale; with
            title and axis labels.

        axes: `~matplotlib.axes` or None
            If provided the image will be plotted on the given axes. Else the
            current matplotlib axes will be used.

        title : `bool`, optional
            If `True`, include the title.

        clip_interval : two-element `~astropy.units.Quantity`, optional
            If provided, the data will be clipped to the percentile interval bounded by the two
            numbers.

        **imshow_kwargs  : `dict`
            Any additional imshow arguments that should be used
            when plotting.

        Examples
        --------
        >>> # Simple Plot with color bar
        >>> aia.plot()   # doctest: +SKIP
        >>> plt.colorbar()   # doctest: +SKIP

        >>> # Add a limb line and grid
        >>> aia.plot()   # doctest: +SKIP
        >>> aia.draw_limb()   # doctest: +SKIP
        >>> aia.draw_grid()   # doctest: +SKIP

        """

        # extract hiddden kwarg
        _basic_plot = imshow_kwargs.pop("_basic_plot", False)

        # Get current axes
        if not axes:
            axes = wcsaxes_compat.gca_wcs(self.wcs)

        if not _basic_plot:
            if not wcsaxes_compat.is_wcsaxes(axes):
                warnings.warn("WCSAxes not being used as the axes object for this plot."
                              " Plots may have unexpected behaviour. To fix this pass "
                              "'projection=map' when creating the axes",
                              SunpyUserWarning)
                # Check if the image is properly oriented
                if not np.array_equal(self.rotation_matrix, np.identity(2)):
                    warnings.warn("The axes of this map are not aligned to the pixel grid. Plot axes may be incorrect.",
                                  SunpyUserWarning)

        # Normal plot
        imshow_args = copy.deepcopy(self.plot_settings)
        if 'title' in imshow_args:
            plot_settings_title = imshow_args.pop('title')
        else:
            plot_settings_title = self.latex_name

        if annotate:
            if title is True:
                title = plot_settings_title

            if title:
                axes.set_title(title)

            axes.set_xlabel(axis_labels_from_ctype(self.coordinate_system[0],
                                                   self.spatial_units[0]))
            axes.set_ylabel(axis_labels_from_ctype(self.coordinate_system[1],
                                                   self.spatial_units[1]))

        if not wcsaxes_compat.is_wcsaxes(axes):
            bl = self._get_lon_lat(self.bottom_left_coord)
            tr = self._get_lon_lat(self.top_right_coord)
            x_range = list(u.Quantity([bl[0], tr[0]]).to(self.spatial_units[0]).value)
            y_range = list(u.Quantity([bl[1], tr[1]]).to(self.spatial_units[1]).value)
            imshow_args.update({'extent': x_range + y_range})
        imshow_args.update(imshow_kwargs)

        if clip_interval is not None:
            if len(clip_interval) == 2:
                clip_percentages = clip_interval.to('%').value
                vmin, vmax = AsymmetricPercentileInterval(*clip_percentages).get_limits(self.data)
            else:
                raise ValueError("Clip percentile interval must be specified as two numbers.")

            imshow_args['vmin'] = vmin
            imshow_args['vmax'] = vmax

        if self.mask is None:
            ret = axes.imshow(self.data, **imshow_args)
        else:
            ret = axes.imshow(np.ma.array(np.asarray(self.data), mask=self.mask), **imshow_args)

        if wcsaxes_compat.is_wcsaxes(axes):
            wcsaxes_compat.default_wcs_grid(axes)

        # Set current image (makes colorbar work)
        plt.sca(axes)
        plt.sci(ret)

        return ret


class InvalidHeaderInformation(ValueError):
    """Exception to raise when an invalid header tag value is encountered for a
    FITS/JPEG 2000 file."""
    pass<|MERGE_RESOLUTION|>--- conflicted
+++ resolved
@@ -1654,15 +1654,9 @@
 
         return figure
 
-<<<<<<< HEAD
-    @u.quantity_input(clip_interval=u.percent)
-    def plot(self, annotate=True, axes=None, title=True, clip_interval=None, **imshow_kwargs):
-=======
-    @toggle_pylab
     @u.quantity_input
     def plot(self, annotate=True, axes=None, title=True,
              clip_interval: u.percent = None, **imshow_kwargs):
->>>>>>> 6bde39b9
         """
         Plots the map object using matplotlib, in a method equivalent
         to plt.imshow() using nearest neighbour interpolation.
