# -*- coding: utf-8 -*-
"""
Test Generic Map
"""
import os
import tempfile
import warnings

import numpy as np
import pytest
import matplotlib.pyplot as plt

import astropy.wcs
import astropy.units as u
from astropy.io import fits
from astropy.time import Time
from astropy.coordinates import SkyCoord
from astropy.tests.helper import assert_quantity_allclose
from astropy.visualization import wcsaxes

import sunpy
import sunpy.map
import sunpy.sun
import sunpy.data.test
import sunpy.coordinates
from sunpy.time import parse_time

testpath = sunpy.data.test.rootdir


@pytest.fixture
def aia171_test_map():
    return sunpy.map.Map(os.path.join(testpath, 'aia_171_level1.fits'))


@pytest.fixture
def heliographic_test_map():
    return sunpy.map.Map(os.path.join(testpath, 'heliographic_phase_map.fits.gz'))


@pytest.fixture
def aia171_test_map_with_mask(aia171_test_map):
    shape = aia171_test_map.data.shape
    mask = np.zeros_like(aia171_test_map.data, dtype=bool)
    mask[0:shape[0] // 2, 0:shape[1] // 2] = True
    return sunpy.map.Map(np.ma.array(aia171_test_map.data, mask=mask), aia171_test_map.meta)


@pytest.fixture
def generic_map():
    data = np.ones([6, 6], dtype=np.float64)
    header = {
        'CRVAL1': 0,
        'CRVAL2': 0,
        'CRPIX1': 5,
        'CRPIX2': 5,
        'CDELT1': 10,
        'CDELT2': 10,
        'CUNIT1': 'arcsec',
        'CUNIT2': 'arcsec',
        'PC1_1': 0,
        'PC1_2': -1,
        'PC2_1': 1,
        'PC2_2': 0,
        'NAXIS1': 6,
        'NAXIS2': 6,
        'date-obs': '1970/01/01T00:00:00',
        'obsrvtry': 'Foo',
        'detector': 'bar',
        'wavelnth': 10,
        'waveunit': 'm'
    }
    return sunpy.map.Map((data, header))


def test_fits_data_comparison(aia171_test_map):
    """Make sure the data is the same in pyfits and SunPy"""
    data = fits.open(os.path.join(testpath, 'aia_171_level1.fits'))[0].data
    np.testing.assert_allclose(aia171_test_map.data, data)


def test_get_item(generic_map):
    with pytest.raises(NotImplementedError):
        generic_map[10, 10]


def test_wcs(aia171_test_map):
    wcs = aia171_test_map.wcs
    assert isinstance(wcs, astropy.wcs.WCS)

    assert all(wcs.wcs.crpix ==
               [aia171_test_map.reference_pixel.x.value, aia171_test_map.reference_pixel.y.value])
    assert all(wcs.wcs.cdelt == [aia171_test_map.scale.axis1.value,
                                 aia171_test_map.scale.axis1.value])
    assert all(
        wcs.wcs.crval ==
        [aia171_test_map._reference_longitude.value, aia171_test_map._reference_latitude.value])
    assert set(wcs.wcs.ctype) == set(
        [aia171_test_map.coordinate_system.axis1, aia171_test_map.coordinate_system.axis2])
    np.testing.assert_allclose(wcs.wcs.pc, aia171_test_map.rotation_matrix)
    assert set(wcs.wcs.cunit) == set([u.Unit(a) for a in aia171_test_map.spatial_units])


def test_dtype(generic_map):
    assert generic_map.dtype == np.float64


def test_size(generic_map):
    assert generic_map.size == 36 * u.pix


def test_min(generic_map):
    assert generic_map.min() == 1


def test_max(generic_map):
    assert generic_map.max() == 1


def test_mean(generic_map):
    assert generic_map.mean() == 1


def test_std(generic_map):
    assert generic_map.std() == 0


# ==============================================================================
# Test the default value of a load of properties
# TODO: Test the header keyword extraction
# ==============================================================================
def test_name(generic_map):
    assert isinstance(generic_map.name, str)


def test_nickname(generic_map):
    assert generic_map.nickname == 'bar'


def test_nickname_set(generic_map):
    assert generic_map.nickname == 'bar'
    generic_map.nickname = 'hi'
    assert generic_map.nickname == 'hi'


def test_date(generic_map):
    assert isinstance(generic_map.date, Time)


def test_date_aia(aia171_test_map):
    assert aia171_test_map.date == parse_time('2011-02-15T00:00:00.34')


def test_detector(generic_map):
    assert generic_map.detector == 'bar'


def test_dsun(generic_map):
    assert generic_map.dsun == sunpy.coordinates.get_sunearth_distance(generic_map.date).to(u.m)


def test_rsun_meters(generic_map):
    assert generic_map.rsun_meters == sunpy.sun.constants.radius


def test_rsun_obs(generic_map):
    assert generic_map.rsun_obs == sunpy.sun.solar_semidiameter_angular_size(generic_map.date)


def test_coordinate_system(generic_map):
    assert generic_map.coordinate_system == ('HPLN-   ', 'HPLT-   ')


def test_carrington_longitude(generic_map):
    assert generic_map.carrington_longitude == sunpy.coordinates.get_sun_L0(generic_map.date)


def test_heliographic_latitude(generic_map):
    assert generic_map.heliographic_latitude == sunpy.coordinates.get_sun_B0(generic_map.date)


def test_heliographic_longitude(generic_map):
    assert generic_map.heliographic_longitude == 0.


def test_units(generic_map):
    generic_map.spatial_units == ('arcsec', 'arcsec')


def test_coordinate_frame(aia171_test_map):
    frame = aia171_test_map.coordinate_frame
    assert isinstance(frame, sunpy.coordinates.Helioprojective)
    assert frame.observer.lat == aia171_test_map.observer_coordinate.frame.lat
    assert frame.observer.lon == aia171_test_map.observer_coordinate.frame.lon
    assert frame.observer.radius == aia171_test_map.observer_coordinate.frame.radius
    assert frame.obstime == aia171_test_map.date


# ==============================================================================
# Test Rotation WCS conversion
# ==============================================================================
def test_rotation_matrix_pci_j(generic_map):
    np.testing.assert_allclose(generic_map.rotation_matrix, np.array([[0., -1.], [1., 0.]]))


def test_rotation_matrix_crota(aia171_test_map):
    np.testing.assert_allclose(aia171_test_map.rotation_matrix,
                               np.array([[9.99999943e-01, -3.38820761e-04],
                                         [3.38820761e-04, 9.99999943e-01]]))


def test_rotation_matrix_cd_cdelt():
    data = np.ones([6, 6], dtype=np.float64)
    header = {
        'CRVAL1': 0,
        'CRVAL2': 0,
        'CRPIX1': 5,
        'CRPIX2': 5,
        'CDELT1': 10,
        'CDELT2': 9,
        'CD1_1': 0,
        'CD1_2': -9,
        'CD2_1': 10,
        'CD2_2': 0,
        'NAXIS1': 6,
        'NAXIS2': 6
    }
    cd_map = sunpy.map.Map((data, header))
    np.testing.assert_allclose(cd_map.rotation_matrix, np.array([[0., -1.], [1., 0]]))


def test_rotation_matrix_cd_cdelt_square():
    data = np.ones([6, 6], dtype=np.float64)
    header = {
        'CRVAL1': 0,
        'CRVAL2': 0,
        'CRPIX1': 5,
        'CRPIX2': 5,
        'CDELT1': 10,
        'CDELT2': 10,
        'CD1_1': 0,
        'CD1_2': -10,
        'CD2_1': 10,
        'CD2_2': 0,
        'NAXIS1': 6,
        'NAXIS2': 6
    }
    cd_map = sunpy.map.Map((data, header))
    np.testing.assert_allclose(cd_map.rotation_matrix, np.array([[0., -1], [1., 0]]))


def test_swap_cd():
    amap = sunpy.map.Map(os.path.join(testpath, 'swap_lv1_20140606_000113.fits'))
    np.testing.assert_allclose(amap.rotation_matrix, np.array([[1., 0], [0, 1.]]))
<<<<<<< HEAD


def test_data_range(generic_map):
    """Make sure xrange and yrange work"""
    assert_quantity_allclose(
        (generic_map.xrange[1] - generic_map.xrange[0]).to(u.arcsec).value,
        generic_map.meta['cdelt1'] * generic_map.meta['naxis1']
    )
    assert_quantity_allclose(
        (generic_map.yrange[1] - generic_map.yrange[0]).to(u.arcsec).value,
        generic_map.meta['cdelt2'] * generic_map.meta['naxis2']
    )

    # the weird unit-de-unit thing here is to work around and inconsistency in
    # the way np.average works with astropy 1.3 and 2.0dev
    assert_quantity_allclose(np.average(u.Quantity(generic_map.xrange).value) * u.arcsec,
                             generic_map.center.Tx)
    assert_quantity_allclose(np.average(u.Quantity(generic_map.yrange).value) * u.arcsec,
                             generic_map.center.Ty)
=======
>>>>>>> 1e4995a4


def test_world_to_pixel(generic_map):
    """Make sure conversion from data units to pixels is internally
    consistent"""
    # Note: FITS pixels start from 1,1
    test_pixel = generic_map.world_to_pixel(generic_map.reference_coordinate, origin=1)
    assert_quantity_allclose(test_pixel, generic_map.reference_pixel)


def test_save(generic_map):
    """Tests the map save function"""
    aiamap = aia171_test_map()
    afilename = tempfile.NamedTemporaryFile(suffix='fits').name
    aiamap.save(afilename, filetype='fits', clobber=True)
    loaded_save = sunpy.map.Map(afilename)
    assert isinstance(loaded_save, sunpy.map.sources.AIAMap)
    assert loaded_save.meta == aiamap.meta
    assert_quantity_allclose(loaded_save.data, aiamap.data)


def test_default_shift():
    """Test that the default shift is zero"""
    data = np.ones([6, 6], dtype=np.float64)
    header = {
        'CRVAL1': 0,
        'CRVAL2': 0,
        'CRPIX1': 5,
        'CRPIX2': 5,
        'CDELT1': 10,
        'CDELT2': 9,
        'CD1_1': 0,
        'CD1_2': -9,
        'CD2_1': 10,
        'CD2_2': 0,
        'NAXIS1': 6,
        'NAXIS2': 6
    }
    cd_map = sunpy.map.Map((data, header))
    assert cd_map.shifted_value[0].value == 0
    assert cd_map.shifted_value[1].value == 0


def test_shift_applied(generic_map):
    """Test that adding a shift actually updates the reference coordinate"""
    original_reference_coord = (generic_map.reference_coordinate.Tx,
                                generic_map.reference_coordinate.Ty)
    x_shift = 5 * u.arcsec
    y_shift = 13 * u.arcsec
    shifted_map = generic_map.shift(x_shift, y_shift)
    assert shifted_map.reference_coordinate.Tx - x_shift == original_reference_coord[0]
    assert shifted_map.reference_coordinate.Ty - y_shift == original_reference_coord[1]
    crval1 = ((generic_map.meta.get('crval1') * generic_map.spatial_units[0] +
               shifted_map.shifted_value[0]).to(shifted_map.spatial_units[0])).value
    assert shifted_map.meta.get('crval1') == crval1
    crval2 = ((generic_map.meta.get('crval2') * generic_map.spatial_units[1] +
               shifted_map.shifted_value[1]).to(shifted_map.spatial_units[1])).value
    assert shifted_map.meta.get('crval2') == crval2


def test_set_shift(generic_map):
    """Test that previously applied shift is stored in the shifted_value property"""
    x_shift = 5 * u.arcsec
    y_shift = 13 * u.arcsec
    shifted_map = generic_map.shift(x_shift, y_shift)
    resultant_shift = shifted_map.shifted_value
    assert resultant_shift[0] == x_shift
    assert resultant_shift[1] == y_shift


def test_shift_history(generic_map):
    """Test the shifted_value is added to a non-zero previous shift"""
    x_shift1 = 5 * u.arcsec
    y_shift1 = 13 * u.arcsec
    shifted_map1 = generic_map.shift(x_shift1, y_shift1)

    x_shift2 = -28.5 * u.arcsec
    y_shift2 = 120 * u.arcsec
    final_shifted_map = shifted_map1.shift(x_shift2, y_shift2)

    resultant_shift = final_shifted_map.shifted_value
    assert resultant_shift[0] == x_shift1 + x_shift2
    assert resultant_shift[1] == y_shift1 + y_shift2


def test_submap(generic_map):
    """Check data and header information for a submap"""
    width = generic_map.data.shape[1]
    height = generic_map.data.shape[0]

    # Create a submap of the top-right quadrant of the image
    submap = generic_map.submap([width / 2., height / 2.] * u.pix, [width, height] * u.pix)

    # Check to see if submap properties were updated properly
    assert submap.reference_pixel.x.value == generic_map.meta['crpix1'] - width / 2.
    assert submap.reference_pixel.y.value == generic_map.meta['crpix2'] - height / 2.
    assert submap.data.shape[1] == width / 2.
    assert submap.data.shape[0] == height / 2.

    # Check to see if header was updated
    assert submap.meta['naxis1'] == width / 2.
    assert submap.meta['naxis2'] == height / 2.

    # Check data
    assert (generic_map.data[height // 2:height, width // 2:width] == submap.data).all()


resample_test_data = [('linear', (100, 200) * u.pixel), ('neighbor', (128, 256) * u.pixel),
                      ('nearest', (512, 128) * u.pixel), ('spline', (200, 200) * u.pixel)]


@pytest.mark.parametrize('sample_method, new_dimensions', resample_test_data)
def test_resample_dimensions(generic_map, sample_method, new_dimensions):
    """Check that resampled map has expected dimensions."""
    resampled_map = generic_map.resample(new_dimensions, method=sample_method)
    assert resampled_map.dimensions[0] == new_dimensions[0]
    assert resampled_map.dimensions[1] == new_dimensions[1]


@pytest.mark.parametrize('sample_method, new_dimensions', resample_test_data)
def test_resample_metadata(generic_map, sample_method, new_dimensions):
    """
    Check that the resampled map has correctly adjusted metadata.
    """
    resampled_map = generic_map.resample(new_dimensions, method=sample_method)
    assert float(resampled_map.meta['cdelt1']) / generic_map.meta['cdelt1'] \
        == float(generic_map.data.shape[1]) / resampled_map.data.shape[1]
    assert float(resampled_map.meta['cdelt2']) / generic_map.meta['cdelt2'] \
        == float(generic_map.data.shape[0]) / resampled_map.data.shape[0]
    assert resampled_map.meta['crpix1'] == (resampled_map.data.shape[1] + 1) / 2.
    assert resampled_map.meta['crpix2'] == (resampled_map.data.shape[0] + 1) / 2.
    assert resampled_map.meta['crval1'] == generic_map.center.Tx.value
    assert resampled_map.meta['crval2'] == generic_map.center.Ty.value
    for key in generic_map.meta:
        if key not in ('cdelt1', 'cdelt2', 'crpix1', 'crpix2', 'crval1', 'crval2'):
            assert resampled_map.meta[key] == generic_map.meta[key]


def test_superpixel(aia171_test_map, aia171_test_map_with_mask):
    dimensions = (2, 2) * u.pix
    superpixel_map_sum = aia171_test_map.superpixel(dimensions)
    assert_quantity_allclose(superpixel_map_sum.dimensions[1],
                             aia171_test_map.dimensions[1] / dimensions[1] * u.pix)
    assert_quantity_allclose(superpixel_map_sum.dimensions[0],
                             aia171_test_map.dimensions[0] / dimensions[0] * u.pix)
    assert_quantity_allclose(superpixel_map_sum.data[0][0],
                             (aia171_test_map.data[0][0] + aia171_test_map.data[0][1] +
                              aia171_test_map.data[1][0] + aia171_test_map.data[1][1]))

    superpixel_map_avg = aia171_test_map.superpixel(dimensions, func=np.mean)
    assert_quantity_allclose(superpixel_map_avg.dimensions[1],
                             aia171_test_map.dimensions[1] / dimensions[1] * u.pix)
    assert_quantity_allclose(superpixel_map_avg.dimensions[0],
                             aia171_test_map.dimensions[0] / dimensions[0] * u.pix)
    assert_quantity_allclose(superpixel_map_avg.data[0][0],
                             (aia171_test_map.data[0][0] + aia171_test_map.data[0][1] +
                              aia171_test_map.data[1][0] + aia171_test_map.data[1][1]) / 4.0)

    # Test that the mask is respected
    superpixel_map_sum = aia171_test_map_with_mask.superpixel(dimensions)
    assert superpixel_map_sum.mask is not None
    assert_quantity_allclose(superpixel_map_sum.mask.shape[0],
                             aia171_test_map.dimensions[1] / dimensions[1])
    assert_quantity_allclose(superpixel_map_sum.mask.shape[1],
                             aia171_test_map.dimensions[0] / dimensions[0])

    # Test that the offset is respected
    superpixel_map_sum = aia171_test_map_with_mask.superpixel(dimensions, offset=(1, 1) * u.pix)
    assert_quantity_allclose(superpixel_map_sum.dimensions[1],
                             aia171_test_map.dimensions[1] / dimensions[1] * u.pix - 1 * u.pix)
    assert_quantity_allclose(superpixel_map_sum.dimensions[0],
                             aia171_test_map.dimensions[0] / dimensions[0] * u.pix - 1 * u.pix)

    dimensions = (7, 9) * u.pix
    superpixel_map_sum = aia171_test_map_with_mask.superpixel(dimensions, offset=(4, 4) * u.pix)
    assert_quantity_allclose(
        superpixel_map_sum.dimensions[0],
        np.int((aia171_test_map.dimensions[0] / dimensions[0]).value) * u.pix - 1 * u.pix)
    assert_quantity_allclose(
        superpixel_map_sum.dimensions[1],
        np.int((aia171_test_map.dimensions[1] / dimensions[1]).value) * u.pix - 1 * u.pix)


def calc_new_matrix(angle):
    c = np.cos(np.deg2rad(angle))
    s = np.sin(np.deg2rad(angle))
    return np.array([[c, -s], [s, c]])


def test_rotate(aia171_test_map):
    rotated_map_1 = aia171_test_map.rotate(20 * u.deg)
    rotated_map_2 = rotated_map_1.rotate(20 * u.deg)
    np.testing.assert_allclose(rotated_map_1.rotation_matrix,
                               np.dot(aia171_test_map.rotation_matrix, calc_new_matrix(20).T))
    np.testing.assert_allclose(rotated_map_2.rotation_matrix,
                               np.dot(aia171_test_map.rotation_matrix, calc_new_matrix(40).T))

    # Rotation of a map by a non-integral multiple of 90 degrees expands the map
    # and assigns the value of 0 to corner pixels. This results in a reduction
    # of the mean for a map of all non-negative values.
    assert rotated_map_2.data.shape > rotated_map_1.data.shape > aia171_test_map.data.shape
    np.testing.assert_allclose(rotated_map_1.data[0, 0], 0., atol=1e-7)
    np.testing.assert_allclose(rotated_map_2.data[0, 0], 0., atol=1e-7)
    assert rotated_map_2.mean() < rotated_map_1.mean() < aia171_test_map.mean()

    rotated_map_3 = aia171_test_map.rotate(0 * u.deg, scale=1.5)
    assert rotated_map_3.mean() > aia171_test_map.mean()

    # Mean and std should be equal when angle of rotation is integral multiple
    # of 90 degrees for a square map
    rotated_map_4 = aia171_test_map.rotate(90 * u.deg, scale=1.5)
    np.testing.assert_allclose(rotated_map_3.mean(), rotated_map_4.mean(), rtol=1e-3)
    np.testing.assert_allclose(rotated_map_3.std(), rotated_map_4.std(), rtol=1e-3)
    rotated_map_5 = aia171_test_map.rotate(180 * u.deg, scale=1.5)
    np.testing.assert_allclose(rotated_map_3.mean(), rotated_map_5.mean(), rtol=1e-3)
    np.testing.assert_allclose(rotated_map_3.std(), rotated_map_5.std(), rtol=2e-3)

    # Rotation of a rectangular map by a large enough angle will change which dimension is larger
    aia171_test_map_crop = aia171_test_map.submap(
        SkyCoord(
            [[0, 0], [1000, 400]] * u.arcsec, frame=aia171_test_map.coordinate_frame))

    aia171_test_map_crop_rot = aia171_test_map_crop.rotate(60 * u.deg)
    assert aia171_test_map_crop.data.shape[0] < aia171_test_map_crop.data.shape[1]
    assert aia171_test_map_crop_rot.data.shape[0] > aia171_test_map_crop_rot.data.shape[1]

    # Same test as above, to test the other direction
    aia171_test_map_crop = aia171_test_map.submap(
        SkyCoord(
            [[0, 0], [400, 1000]] * u.arcsec, frame=aia171_test_map.coordinate_frame))
    aia171_test_map_crop_rot = aia171_test_map_crop.rotate(60 * u.deg)
    assert aia171_test_map_crop.data.shape[0] > aia171_test_map_crop.data.shape[1]
    assert aia171_test_map_crop_rot.data.shape[0] < aia171_test_map_crop_rot.data.shape[1]


def test_rotate_pad_crpix(generic_map):
    rotated_map = generic_map.rotate(30*u.deg)
    # This tests that the reference pixel of the map is in the expected place.
    assert rotated_map.data.shape != generic_map.data.shape
    assert_quantity_allclose(u.Quantity(rotated_map.reference_pixel),
                             u.Quantity((6.049038105675565, 7.5490381056760265), u.pix))


def test_rotate_recenter(generic_map):
    rotated_map = generic_map.rotate(20 * u.deg, recenter=True)
    pixel_array_center = (np.flipud(rotated_map.data.shape) - 1) / 2.0

    assert_quantity_allclose(
        (pixel_array_center + 1) * u.pix,  # FITS indexes from 1
        u.Quantity(rotated_map.reference_pixel))


def test_rotate_crota_remove(aia171_test_map):
    rot_map = aia171_test_map.rotate()
    assert rot_map.meta.get('CROTA1', None) is None
    assert rot_map.meta.get('CROTA2', None) is None


def test_rotate_scale_cdelt(generic_map):
    rot_map = generic_map.rotate(scale=10.)
    assert rot_map.meta['CDELT1'] == generic_map.meta['CDELT1'] / 10.
    assert rot_map.meta['CDELT2'] == generic_map.meta['CDELT2'] / 10.


def test_rotate_new_matrix(generic_map):
    # Rotate by CW90 to go from CCW 90 in generic map to CCW 180
    rot_map = generic_map.rotate(rmatrix=np.array([[0, 1], [-1, 0]]))
    np.testing.assert_allclose(rot_map.rotation_matrix, np.array([[-1, 0], [0, -1]]))


def test_rotate_rmatrix_angle(generic_map):
    with pytest.raises(ValueError):
        generic_map.rotate(angle=5, rmatrix=np.array([[1, 0], [0, 1]]))


def test_rotate_invalid_order(generic_map):
    with pytest.raises(ValueError):
        generic_map.rotate(order=6)
    with pytest.raises(ValueError):
        generic_map.rotate(order=-1)


def test_as_mpl_axes_aia171(aia171_test_map):
    ax = plt.subplot(projection=aia171_test_map)
    assert isinstance(ax, wcsaxes.WCSAxes)
    # This test doesn't work, it seems that WCSAxes copies or changes the WCS
    # object.
    #  assert ax.wcs is aia171_test_map.wcs
    assert all([ct1 == ct2 for ct1, ct2 in zip(ax.wcs.wcs.ctype, aia171_test_map.wcs.wcs.ctype)])
    # Map adds these attributes, so we use them to check.
    assert hasattr(ax.wcs, 'heliographic_observer')


def test_pixel_to_world_no_projection(generic_map):
    out = generic_map.pixel_to_world(*u.Quantity(generic_map.reference_pixel)+1*u.pix, origin=1)
    assert_quantity_allclose(out.Tx, -10*u.arcsec)
    assert_quantity_allclose(out.Ty, 10*u.arcsec)


def test_validate_meta(generic_map):
    """Check to see if_validate_meta displays an appropriate error"""
    with warnings.catch_warnings(record=True) as w:
        bad_header = {
            'CRVAL1': 0,
            'CRVAL2': 0,
            'CRPIX1': 5,
            'CRPIX2': 5,
            'CDELT1': 10,
            'CDELT2': 10,
            'CUNIT1': 'ARCSEC',
            'CUNIT2': 'ARCSEC',
            'PC1_1': 0,
            'PC1_2': -1,
            'PC2_1': 1,
            'PC2_2': 0,
            'NAXIS1': 6,
            'NAXIS2': 6,
            'date-obs': '1970/01/01T00:00:00',
            'obsrvtry': 'Foo',
            'detector': 'bar',
            'wavelnth': 10,
            'waveunit': 'ANGSTROM'
        }
        bad_map = sunpy.map.Map((generic_map.data, bad_header))
        for count, meta_property in enumerate(('cunit1', 'cunit2', 'waveunit')):
            assert meta_property.upper() in str(w[count].message)


# Heliographic Map Tests


def test_hg_coord(heliographic_test_map):
    assert heliographic_test_map.coordinate_system[0] == "CRLN-CAR"
    assert heliographic_test_map.coordinate_system[1] == "CRLT-CAR"
    assert isinstance(heliographic_test_map.coordinate_frame,
                      sunpy.coordinates.HeliographicCarrington)


def test_hg_pix_to_data(heliographic_test_map):
    out = heliographic_test_map.pixel_to_world(180 * u.pix, 90 * u.pix)
    assert isinstance(out, SkyCoord)
    assert isinstance(out.frame, sunpy.coordinates.HeliographicCarrington)
    assert_quantity_allclose(out.lon, 0 * u.deg)
    assert_quantity_allclose(out.lat, 0 * u.deg)


def test_hg_data_to_pix(heliographic_test_map):
    out = heliographic_test_map.world_to_pixel(
        SkyCoord(
            0 * u.deg, 0 * u.deg, frame=heliographic_test_map.coordinate_frame))
    assert_quantity_allclose(out[0], 180 * u.pix)
    assert_quantity_allclose(out[1], 90 * u.pix)

# Heliocentric Map Tests


def test_hc_warn():
    data = np.ones([6, 6], dtype=np.float64)
    header = {
        'CRVAL1': 0,
        'CRVAL2': 0,
        'CRPIX1': 5,
        'CRPIX2': 5,
        'CDELT1': 10,
        'CDELT2': 10,
        'CUNIT1': 'km',
        'CUNIT2': 'km',
        'CTYPE1': 'SOLX    ',
        'CTYPE2': 'SOLY    ',
        'PC1_1': 0,
        'PC1_2': -1,
        'PC2_1': 1,
        'PC2_2': 0,
        'NAXIS1': 6,
        'NAXIS2': 6,
        'date-obs': '1970/01/01T00:00:00',
        'obsrvtry': 'Foo',
        'detector': 'bar',
        'wavelnth': 10,
        'waveunit': 'm'
    }

    with pytest.warns(UserWarning):
        sunpy.map.Map((data, header))

# Dimension testing


def test_more_than_two_dimensions():
    """Checks to see if an appropriate error is raised when a FITS with more than two dimensions is
    loaded.  We need to load a >2-dim dataset with a TELESCOP header"""

    # Data crudely represnts 4 stokes, 4 wavelengths with Y,X of 3 and 5.
    bad_data = np.random.rand(4, 4, 3, 5)
    hdr = fits.Header()
    hdr['TELESCOP'] = 'XXX'
    bad_map = sunpy.map.Map(bad_data, hdr)
    # Test fails if map.ndim > 2 and if the dimensions of the array are wrong.
    assert bad_map.ndim is 2
    assert_quantity_allclose(bad_map.dimensions, (5, 3) * u.pix)


def test_missing_metadata_warnings():
    # Checks that warnings for missing metadata are only raised once
    with pytest.warns(Warning) as record:
        array_map = sunpy.map.Map(np.random.rand(20, 15), {})
        array_map.peek()
    # There should be 4 warnings for missing metadata
    assert len([w for w in record if 'Missing metadata' in str(w)]) == 4<|MERGE_RESOLUTION|>--- conflicted
+++ resolved
@@ -252,28 +252,6 @@
 def test_swap_cd():
     amap = sunpy.map.Map(os.path.join(testpath, 'swap_lv1_20140606_000113.fits'))
     np.testing.assert_allclose(amap.rotation_matrix, np.array([[1., 0], [0, 1.]]))
-<<<<<<< HEAD
-
-
-def test_data_range(generic_map):
-    """Make sure xrange and yrange work"""
-    assert_quantity_allclose(
-        (generic_map.xrange[1] - generic_map.xrange[0]).to(u.arcsec).value,
-        generic_map.meta['cdelt1'] * generic_map.meta['naxis1']
-    )
-    assert_quantity_allclose(
-        (generic_map.yrange[1] - generic_map.yrange[0]).to(u.arcsec).value,
-        generic_map.meta['cdelt2'] * generic_map.meta['naxis2']
-    )
-
-    # the weird unit-de-unit thing here is to work around and inconsistency in
-    # the way np.average works with astropy 1.3 and 2.0dev
-    assert_quantity_allclose(np.average(u.Quantity(generic_map.xrange).value) * u.arcsec,
-                             generic_map.center.Tx)
-    assert_quantity_allclose(np.average(u.Quantity(generic_map.yrange).value) * u.arcsec,
-                             generic_map.center.Ty)
-=======
->>>>>>> 1e4995a4
 
 
 def test_world_to_pixel(generic_map):
