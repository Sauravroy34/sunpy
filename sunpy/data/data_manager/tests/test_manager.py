--- conflicted
+++ resolved
@@ -250,14 +250,8 @@
     assert Path(storage._store[0]['file_path']).name == 'fake_module.test_file'
 
 
-<<<<<<< HEAD
 def test_file_deleted_redownload(storage, downloader, data_function):
-
-    # Test that if a file if it is deleted. if yes then raise a warning and redonwload it .
-=======
-def test_file_deleted_redownload(manager, storage, downloader, data_function, tmpdir):
     # Checks that if a file is deleted, a warning is raised and the file is re-downloaded.
->>>>>>> c46cd1f5
 
     data_function()
     assert len(storage._store) == 1
