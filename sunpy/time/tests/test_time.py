--- conflicted
+++ resolved
@@ -1,28 +1,11 @@
 import re
 from datetime import date, datetime
 
-<<<<<<< HEAD
-from sunpy import time
-from sunpy.time import parse_time, is_time_in_given_format, get_day, find_time
-import sunpy.time.astropy_time as ap
-
-import astropy.time
-=======
->>>>>>> c5453213
 import numpy as np
 import pandas
 import pytest
 
-<<<<<<< HEAD
 LANDING = ap.Time('1966-02-03', format='isot')
-=======
-import astropy.time
-
-from sunpy import time
-from sunpy.time import get_day, parse_time, is_time_in_given_format
-
-LANDING = datetime(1966, 2, 3)
->>>>>>> c5453213
 
 
 def test_parse_time_24():
