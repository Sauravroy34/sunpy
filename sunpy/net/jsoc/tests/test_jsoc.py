--- conflicted
+++ resolved
@@ -251,13 +251,8 @@
 
 @pytest.mark.remote_data
 def test_request_data_error():
-<<<<<<< HEAD
-    responses = client.query(
-        vso_attrs.Time('2012/1/1T1:00:36', '2012/1/1T01:00:38'),
-=======
-    responses = client.search(
-        attrs.Time('2012/1/1T1:00:36', '2012/1/1T01:00:38'),
->>>>>>> c5453213
+    responses = client.search(
+        vso_attrs.Time('2012/1/1T1:00:36', '2012/1/1T01:00:38'),
         attrs.Series('hmi.M_45s'), attrs.Notify('jsoc@cadair.com'),
         attrs.Protocol('foo'))
     with pytest.raises(TypeError):
@@ -266,26 +261,16 @@
 
 @pytest.mark.remote_data
 def test_request_data_protocol():
-<<<<<<< HEAD
-    responses = client.query(
-        vso_attrs.Time('2012/1/1T1:00:36', '2012/1/1T01:00:38'),
-=======
-    responses = client.search(
-        attrs.Time('2012/1/1T1:00:36', '2012/1/1T01:00:38'),
->>>>>>> c5453213
+    responses = client.search(
+        vso_attrs.Time('2012/1/1T1:00:36', '2012/1/1T01:00:38'),
         attrs.Series('hmi.M_45s'), attrs.Notify('jsoc@cadair.com'))
     req = client.request_data(responses)
     req.wait()
     assert req._d['method'] == 'url'
     assert req._d['protocol'] == 'fits'
 
-<<<<<<< HEAD
-    responses = client.query(
-        vso_attrs.Time('2012/1/1T1:00:36', '2012/1/1T01:00:38'),
-=======
-    responses = client.search(
-        attrs.Time('2012/1/1T1:00:36', '2012/1/1T01:00:38'),
->>>>>>> c5453213
+    responses = client.search(
+        vso_attrs.Time('2012/1/1T1:00:36', '2012/1/1T01:00:38'),
         attrs.Series('hmi.M_45s'), attrs.Notify('jsoc@cadair.com'),
         attrs.Protocol('fits'))
     req = client.request_data(responses)
@@ -293,13 +278,8 @@
     assert req._d['method'] == 'url'
     assert req._d['protocol'] == 'fits'
 
-<<<<<<< HEAD
-    responses = client.query(
-        vso_attrs.Time('2012/1/1T1:00:36', '2012/1/1T01:00:38'),
-=======
-    responses = client.search(
-        attrs.Time('2012/1/1T1:00:36', '2012/1/1T01:00:38'),
->>>>>>> c5453213
+    responses = client.search(
+        vso_attrs.Time('2012/1/1T1:00:36', '2012/1/1T01:00:38'),
         attrs.Series('hmi.M_45s'), attrs.Notify('jsoc@cadair.com'),
         attrs.Protocol('as-is'))
     req = client.request_data(responses)
@@ -310,13 +290,8 @@
 
 @pytest.mark.remote_data
 def test_check_request():
-<<<<<<< HEAD
-    responses = client.query(
-        vso_attrs.Time('2012/1/1T1:00:36', '2012/1/1T01:00:38'),
-=======
-    responses = client.search(
-        attrs.Time('2012/1/1T1:00:36', '2012/1/1T01:00:38'),
->>>>>>> c5453213
+    responses = client.search(
+        vso_attrs.Time('2012/1/1T1:00:36', '2012/1/1T01:00:38'),
         attrs.Series('hmi.M_45s'), attrs.Notify('jsoc@cadair.com'))
     req = client.request_data(responses)
     req.wait()
