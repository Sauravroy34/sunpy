--- conflicted
+++ resolved
@@ -19,15 +19,10 @@
     matrix:
       include:
         - branch: 6.0
+        - branch: 6.1
     runs-on: ubuntu-latest
     steps:
-<<<<<<< HEAD
       - run: gh workflow run ci.yml --repo sunpy/sunpy --ref ${{ matrix.branch }}
       - run: gh workflow run cron.yml --repo sunpy/sunpy --ref ${{ matrix.branch }}
-=======
-      - run: gh workflow run ci.yml --repo sunpy/sunpy --ref main
-      - run: gh workflow run ci.yml --repo sunpy/sunpy --ref 6.0
-      - run: gh workflow run ci.yml --repo sunpy/sunpy --ref 6.1
->>>>>>> f7f57cca
     env:
       GITHUB_TOKEN: ${{ secrets.WORKFLOW_TOKEN }}