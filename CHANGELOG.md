--- conflicted
+++ resolved
@@ -1,10 +1,7 @@
 Latest
 ------
-<<<<<<< HEAD
-* Update to TimeRange API, removed t1 and t0, start and end are now read-only attributes
-=======
+ * Update to TimeRange API, removed t1 and t0, start and end are now read-only attributes
  * Added ability to download level3 data for lyra Light Curve along with corresponding tests.
->>>>>>> 0ff6467b
 
 0.5.0
 -----
@@ -155,4 +152,4 @@
     * A new CompositeMap object for overlaying maps
     * Resample method
     * Superpixel method
-    * The addition of the rotate() method for 2D maps.
+    * The addition of the rotate() method for 2D maps.